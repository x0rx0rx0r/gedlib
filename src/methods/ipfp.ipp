<<<<<<< HEAD
/***************************************************************************
 *                                                                          *
 *   Copyright (C) 2018 by David B. Blumenthal                              *
 *                                                                          *
 *   This file is part of GEDLIB.                                           *
 *                                                                          *
 *   GEDLIB is free software: you can redistribute it and/or modify it      *
 *   under the terms of the GNU Lesser General Public License as published  *
 *   by the Free Software Foundation, either version 3 of the License, or   *
 *   (at your option) any later version.                                    *
 *                                                                          *
 *   GEDLIB is distributed in the hope that it will be useful,              *
 *   but WITHOUT ANY WARRANTY; without even the implied warranty of         *
 *   MERCHANTABILITY or FITNESS FOR A PARTICULAR PURPOSE. See the           *
 *   GNU Lesser General Public License for more details.                    *
 *                                                                          *
 *   You should have received a copy of the GNU Lesser General Public       *
 *   License along with GEDLIB. If not, see <http://www.gnu.org/licenses/>. *
 *                                                                          *
 ***************************************************************************/

/*!
 * @file  ipfp.ipp
 * @brief ged::IPFP class definition.
 */

#ifndef SRC_METHODS_IPFP_IPP_
#define SRC_METHODS_IPFP_IPP_

namespace ged {

// === Definitions of destructor and constructor. ===
template<class UserNodeLabel, class UserEdgeLabel>
IPFP<UserNodeLabel, UserEdgeLabel>::
~IPFP() {}

template<class UserNodeLabel, class UserEdgeLabel>
IPFP<UserNodeLabel, UserEdgeLabel>::
IPFP(const GEDData<UserNodeLabel, UserEdgeLabel> & ged_data) :
LSBasedMethod<UserNodeLabel, UserEdgeLabel>(ged_data),
quadratic_model_{QAPE},
lsape_model_{LSAPESolver::ECBP},
epsilon_{0.001},
max_itrs_{100},
time_limit_in_sec_{0.0},
omega_{0.0},
qap_instance_() {}

// === Definitions of member functions inherited from LSBasedMethod. ===
template<class UserNodeLabel, class UserEdgeLabel>
void
IPFP<UserNodeLabel, UserEdgeLabel>::
ls_run_from_initial_solution_(const GEDGraph & g, const GEDGraph & h, double lower_bound, const NodeMap & initial_node_map, NodeMap & output_node_map) { 

	// Start timer.
	Timer timer(time_limit_in_sec_);

	// Initialize output node map and upper bound.
	output_node_map = initial_node_map;
	double upper_bound{output_node_map.induced_cost()};

	// Initialize fractional solution x (is integral at start).
	DMatrix x;
	node_map_to_matrix_(initial_node_map, x);
	double linear_cost_x{compute_induced_linear_cost_(qap_instance_, x)};
	double overall_cost_x{initial_node_map.induced_cost()};
	bool x_is_integral{true};

	// Initialize gradient direction b.
	DMatrix b(qap_instance_.num_rows(), qap_instance_.num_cols());
	double linear_cost_b{0.0};
	double overall_cost_b{0.0};

	// Initialize alpha, beta, and the step width.
	double alpha{0.0};
	double beta{0.0};
	double step_width{0.0};

	// Initialize linear problem and solvers.
	DMatrix linear_problem(qap_instance_.num_rows(), qap_instance_.num_cols());
	LSAPESolver lsape_solver;
	lsape_solver.set_model(lsape_model_);
	LSAPSolver lsap_solver;
	if (quadratic_model_ == QAPE) {
		lsape_solver.set_problem(&linear_problem);
	}
	else {
		lsap_solver.set_problem(&linear_problem);
	}
	double min_linear_problem{0.0};

	// Initialize linear cost matrix.
	DMatrix linear_cost_matrix(qap_instance_.num_rows(), qap_instance_.num_cols());
	init_linear_cost_matrix_(qap_instance_, linear_cost_matrix);

	// Main loop.
	for (std::size_t current_itr{1}; not termination_criterion_met_(timer, alpha, min_linear_problem, current_itr, lower_bound, upper_bound); current_itr++) {

		// Compute the next gradient direction b and update the upper bound and the output node map.
		init_next_linear_problem_(qap_instance_, x, linear_cost_matrix, linear_problem);
		if (quadratic_model_ == QAPE) {
			solve_linear_problem_(qap_instance_, lsape_solver, min_linear_problem, linear_cost_b, overall_cost_b, b);
			if (overall_cost_b < upper_bound) {
				upper_bound = overall_cost_b;
				util::construct_node_map_from_solver(lsape_solver, output_node_map);
			}
		}
		else {
			solve_linear_problem_(qap_instance_, lsap_solver, min_linear_problem, linear_cost_b, overall_cost_b, b);
			if (overall_cost_b < upper_bound) {
				upper_bound = overall_cost_b;
				util::construct_node_map_from_solver(lsap_solver, output_node_map);
			}
		}

		// Determine the step width.
		alpha = min_linear_problem - 2 * overall_cost_x + linear_cost_x;
		beta = overall_cost_b + overall_cost_x - min_linear_problem - linear_cost_x;
		if (beta > 0.00001) {
			step_width = -alpha / (2 * beta);
		}

		// Update the possibly fractional solution x.
		if (beta <= 0.00001 or step_width >= 1) {
			x_is_integral = true;
			x = b;
			overall_cost_x = overall_cost_b;
			linear_cost_x = linear_cost_b;
		}
		else {
			x_is_integral = false;
			x += (b - x) * step_width;
			overall_cost_x -= (alpha * alpha) / (4 * beta);
			linear_cost_x = compute_induced_linear_cost_(qap_instance_, x);
		}
	}

	// If converged solution x is fractional, project it to integral solution.
	if (not x_is_integral) {
		DMatrix projection_problem(qap_instance_.num_rows(), qap_instance_.num_cols(), 1.0);
		projection_problem -= x;
		if (quadratic_model_ == QAPE) {
			lsape_solver.set_problem(&projection_problem);
			solve_linear_problem_(qap_instance_, lsape_solver, min_linear_problem, linear_cost_b, overall_cost_b, b);
			if (overall_cost_b < upper_bound) {
				upper_bound = overall_cost_b;
				util::construct_node_map_from_solver(lsape_solver, output_node_map);
			}
		}
		else {
			lsap_solver.set_problem(&projection_problem);
			solve_linear_problem_(qap_instance_, lsap_solver, min_linear_problem, linear_cost_b, overall_cost_b, b);
			if (overall_cost_b < upper_bound) {
				upper_bound = overall_cost_b;
				util::construct_node_map_from_solver(lsap_solver, output_node_map);
			}
		}
	}

	// Set the induced cost of the output node map to the computed upper bound.
	output_node_map.set_induced_cost(upper_bound);
}

template<class UserNodeLabel, class UserEdgeLabel>
void
IPFP<UserNodeLabel, UserEdgeLabel>::
ls_runtime_init_(const GEDGraph & g, const GEDGraph & h) {
	omega_ = this->ged_data_.max_edit_cost(g, h) + 10.0;
	qap_instance_.init(this, g, h);
}

template<class UserNodeLabel, class UserEdgeLabel>
void
IPFP<UserNodeLabel, UserEdgeLabel>::
ls_set_default_options_() {
	quadratic_model_ = QAPE;
	lsape_model_ = LSAPESolver::ECBP;
	epsilon_ = 0.001;
	max_itrs_ = 100;
	time_limit_in_sec_ = 0.0;
}

template<class UserNodeLabel, class UserEdgeLabel>
std::string
IPFP<UserNodeLabel, UserEdgeLabel>::
ls_valid_options_string_() const {
	return "[--lsape-model <arg>] [--quadratic-model <arg>] [--iterations <arg>] [--time-limit <arg>] [--epsilon <arg>]";
}

template<class UserNodeLabel, class UserEdgeLabel>
bool
IPFP<UserNodeLabel, UserEdgeLabel>::
ls_parse_option_(const std::string & option, const std::string & arg) {
	if (option == "lsape-model") {
		if (arg == "EBP") {
			lsape_model_ = LSAPESolver::EBP;
		}
		else if (arg  == "FLWC") {
			lsape_model_ = LSAPESolver::FLWC;
		}
		else if (arg  == "FLCC") {
			lsape_model_ = LSAPESolver::FLCC;
		}
		else if (arg  == "FBP") {
			lsape_model_ = LSAPESolver::FBP;
		}
		else if (arg == "SFBP") {
			lsape_model_ = LSAPESolver::SFBP;
		}
		else if (arg  == "FBP0") {
			lsape_model_ = LSAPESolver::FBP0;
		}
		else if (arg  == "ECBP") {
			lsape_model_ = LSAPESolver::ECBP;
		}
		else {
			throw ged::Error(std::string("Invalid argument ") + arg + " for option lsape-model. Usage: options = \"[--lsape-model ECBP|EBP|FLWC|FLCC|FBP|SFBP|FBP0] [...]\"");
		}
		return true;
	}
	else if (option == "time-limit") {
		try {
			time_limit_in_sec_ = std::stod(arg);
		}
		catch (...) {
			throw Error(std::string("Invalid argument \"") + arg + "\" for option time-limit.  Usage: options = \"[--time-limit <convertible to double>] [...]");
		}
		return true;
	}
	else if (option == "quadratic-model") {
		if (arg == "QAPE") {
			quadratic_model_ = QAPE;
		}
		else if (arg  == "B-QAP") {
			quadratic_model_ = B_QAP;
		}
		else if (arg  == "C-QAP") {
			quadratic_model_ = C_QAP;
		}
		else {
			throw ged::Error(std::string("Invalid argument ") + arg  + " for option quadratic-model. Usage: options = \"[--quadratic-model QAPE|B-QAP|C-QAP] [...]\"");
		}
		return true;
	}
	else if (option == "iterations") {
		try {
			max_itrs_ = std::stoi(arg);
		}
		catch (...) {
			throw Error(std::string("Invalid argument \"") + arg + "\" for option iterations. Usage: options = \"[--iterations <convertible to int>] [...]");
		}
		return true;
	}
	else if (option == "epsilon") {
		try {
			epsilon_ = std::stod(arg);
		}
		catch (...) {
			throw Error(std::string("Invalid argument \"") + arg + "\" for option epsilon. Usage: options = \"[--epsilon <convertible to double greater 0>] [...]");
		}
		if (epsilon_ <= 0) {
			throw Error(std::string("Invalid argument \"") + arg + "\" for option epsilon. Usage: options = \"[--epsilon <convertible to double greater 0>] [...]");
		}
		return true;
	}
	return false;
}

// == Definitions of private helper member functions. ===

template<class UserNodeLabel, class UserEdgeLabel>
void
IPFP<UserNodeLabel, UserEdgeLabel>::
node_map_to_matrix_(const NodeMap & node_map, DMatrix & matrix) const {
	matrix.resize(qap_instance_.num_rows(), qap_instance_.num_cols());
	matrix.set_to_val(0.0);
	std::vector<NodeMap::Assignment> relation;
	node_map.as_relation(relation);
	for (auto assignment : relation) {
		std::size_t row{undefined()};
		std::size_t col{undefined()};
		if (assignment.first != GEDGraph::dummy_node()) {
			row = assignment.first;
		}
		if (assignment.second != GEDGraph::dummy_node()) {
			col = assignment.second;
		}
		if ((row != undefined()) and (col != undefined())) {
			matrix(row, col) = 1.0;
		}
		else if (row != undefined()) {
			if (quadratic_model_ == QAPE) {
				matrix(row, matrix.num_cols() - 1) = 1.0;
			}
			else if (quadratic_model_ == B_QAP){
				matrix(row, row + qap_instance_.num_nodes_h()) = 1.0;
			}
		}
		else if (col != undefined()) {
			if (quadratic_model_ == QAPE) {
				matrix(matrix.num_rows() - 1, col) = 1.0;
			}
			else if (quadratic_model_ == B_QAP){
				matrix(col + qap_instance_.num_nodes_g(), col) = 1.0;
			}
		}
	}
}

template<class UserNodeLabel, class UserEdgeLabel>
void
IPFP<UserNodeLabel, UserEdgeLabel>::
init_linear_cost_matrix_(const QAPInstance_ & qap_instance, DMatrix & linear_cost_matrix) const {
	for (std::size_t row_1{0}; row_1 < linear_cost_matrix.num_rows(); row_1++) {
		for (std::size_t col_1{0}; col_1 < linear_cost_matrix.num_cols(); col_1++) {
			linear_cost_matrix(row_1, col_1) = qap_instance(row_1, col_1);
		}
	}
}


template<class UserNodeLabel, class UserEdgeLabel>
void
IPFP<UserNodeLabel, UserEdgeLabel>::
init_next_linear_problem_(const QAPInstance_ & qap_instance, const DMatrix & x, const DMatrix & linear_cost_matrix, DMatrix & linear_problem) const {
	std::vector<NodeMap::Assignment> support_x;
	for (std::size_t col{0}; col < linear_problem.num_cols(); col++) {
		for (std::size_t row{0}; row < linear_problem.num_rows(); row++) {
			if (x(row, col) != 0) {
				support_x.emplace_back(row, col);
			}
		}
	}
	for (std::size_t col{0}; col < linear_problem.num_cols(); col++) {
		for (std::size_t row{0}; row < linear_problem.num_rows(); row++) {
			linear_problem(row, col) = 0.0;
			for (const auto & assignment : support_x) {
				linear_problem(row, col) += qap_instance(row, col, assignment.first, assignment.second) * x(assignment.first, assignment.second);
			}
		}
	}
	linear_problem += linear_cost_matrix;
}

template<class UserNodeLabel, class UserEdgeLabel>
bool
IPFP<UserNodeLabel, UserEdgeLabel>::
termination_criterion_met_(const Timer & timer, const double & alpha, const double & min_linear_problem, const std::size_t & current_itr, double lower_bound, double upper_bound) const {
	if (current_itr == 1) {
		return false;
	}
	if (lower_bound >= upper_bound) {
		return true;
	}
	if (timer.expired()) {
		return true;
	}
	if (max_itrs_ > 0 and current_itr > max_itrs_) {
		return true;
	}
	if (min_linear_problem < 0.00001) {
		return std::fabs(alpha) < epsilon_;
	}
	return std::fabs(alpha / min_linear_problem) < epsilon_;
}

template<class UserNodeLabel, class UserEdgeLabel>
void
IPFP<UserNodeLabel, UserEdgeLabel>::
solve_linear_problem_(const QAPInstance_ & qap_instance, LSAPSolver & solver,
		double & min_linear_problem, double & linear_cost_b, double & overall_cost_b, DMatrix & b) const {
	solver.solve();
	min_linear_problem = solver.minimal_cost();
	solver_to_matrix_(solver, b);
	linear_cost_b = compute_induced_linear_cost_(qap_instance, solver);
	overall_cost_b = linear_cost_b + 0.5 * compute_induced_quadratic_cost_(qap_instance, solver);
}

template<class UserNodeLabel, class UserEdgeLabel>
void
IPFP<UserNodeLabel, UserEdgeLabel>::
solve_linear_problem_(const QAPInstance_ & qap_instance, LSAPESolver & solver,
		double & min_linear_problem, double & linear_cost_b, double & overall_cost_b, DMatrix & b) const {
	solver.solve();
	min_linear_problem = solver.minimal_cost();
	solver_to_matrix_(solver, b);
	linear_cost_b = compute_induced_linear_cost_(qap_instance, solver);
	overall_cost_b = linear_cost_b + 0.5 * compute_induced_quadratic_cost_(qap_instance, solver);
}

template<class UserNodeLabel, class UserEdgeLabel>
double
IPFP<UserNodeLabel, UserEdgeLabel>::
compute_induced_linear_cost_(const QAPInstance_ & qap_instance, const DMatrix & x) const {
	double linear_cost{0.0};
	for (std::size_t row{0}; row < qap_instance.num_rows(); row++) {
		for (std::size_t col{0}; col < qap_instance.num_cols(); col++) {
			linear_cost += qap_instance(row, col) * x(row, col);
		}
	}
	return linear_cost;
}

template<class UserNodeLabel, class UserEdgeLabel>
void
IPFP<UserNodeLabel, UserEdgeLabel>::
solver_to_matrix_(const LSAPSolver & solver, DMatrix & b) const {
	b.matrix().setZero();
	for (std::size_t row{0}; row < solver.num_rows(); row++) {
		if (solver.get_assigned_col(row) < solver.num_cols()) {
			b(row, solver.get_assigned_col(row)) = 1.0;
		}
	}
}

template<class UserNodeLabel, class UserEdgeLabel>
void
IPFP<UserNodeLabel, UserEdgeLabel>::
solver_to_matrix_(const LSAPESolver & solver, DMatrix & b) const {
	b.matrix().setZero();
	for (std::size_t row{0}; row < solver.num_rows(); row++) {
		b(row, solver.get_assigned_col(row)) = 1.0;
	}
	for (std::size_t col{0}; col < solver.num_cols(); col++) {
		if (solver.get_assigned_row(col) == solver.num_rows()) {
			b(solver.get_assigned_row(col), col) = 1.0;
		}
	}
}

template<class UserNodeLabel, class UserEdgeLabel>
double
IPFP<UserNodeLabel, UserEdgeLabel>::
compute_induced_linear_cost_(const QAPInstance_ & qap_instance, const LSAPSolver & solver) const {
	double linear_cost{0.0};
	for (std::size_t row{0}; row < solver.num_rows(); row++) {
		if (solver.get_assigned_col(row) < solver.num_cols()) {
			linear_cost += qap_instance(row, solver.get_assigned_col(row));
		}
	}
	return linear_cost;
}

template<class UserNodeLabel, class UserEdgeLabel>
double
IPFP<UserNodeLabel, UserEdgeLabel>::
compute_induced_linear_cost_(const QAPInstance_ & qap_instance, const LSAPESolver & solver) const {
	double linear_cost{0.0};
	for (std::size_t row{0}; row < solver.num_rows(); row++) {
		linear_cost += qap_instance(row, solver.get_assigned_col(row));
	}
	for (std::size_t col{0}; col < solver.num_cols(); col++) {
		if (solver.get_assigned_row(col) == solver.num_rows()) {
			linear_cost += qap_instance(solver.get_assigned_row(col), col);
		}
	}
	return linear_cost;
}

template<class UserNodeLabel, class UserEdgeLabel>
double
IPFP<UserNodeLabel, UserEdgeLabel>::
compute_induced_quadratic_cost_(const QAPInstance_ & qap_instance, const LSAPSolver & solver) const {
	double quadratic_cost{0.0};
	std::vector<NodeMap::Assignment> assignments;
	for (std::size_t row{0}; row < solver.num_rows(); row++) {
		if (solver.get_assigned_col(row) < solver.num_cols()) {
			assignments.emplace_back(row, solver.get_assigned_col(row));
		}
	}
	for (const auto & assignment_1 : assignments) {
		for (const auto & assignment_2 : assignments) {
			quadratic_cost += qap_instance(assignment_1.first, assignment_1.second, assignment_2.first, assignment_2.second);
		}
	}
	return quadratic_cost;
}

template<class UserNodeLabel, class UserEdgeLabel>
double
IPFP<UserNodeLabel, UserEdgeLabel>::
compute_induced_quadratic_cost_(const QAPInstance_ & qap_instance, const LSAPESolver & solver) const {
	double quadratic_cost{0.0};
	std::vector<NodeMap::Assignment> assignments;
	for (std::size_t row{0}; row < solver.num_rows(); row++) {
		assignments.emplace_back(row, solver.get_assigned_col(row));
	}
	for (std::size_t col{0}; col < solver.num_cols(); col++) {
		if (solver.get_assigned_row(col) == solver.num_rows()) {
			assignments.emplace_back(solver.get_assigned_row(col), col);
		}
	}
	for (const auto & assignment_1 : assignments) {
		for (const auto & assignment_2 : assignments) {
			quadratic_cost += qap_instance(assignment_1.first, assignment_1.second, assignment_2.first, assignment_2.second);
		}
	}
	return quadratic_cost;
}

// === Definition of private class QAPInstance_. ===
template<class UserNodeLabel, class UserEdgeLabel>
IPFP<UserNodeLabel, UserEdgeLabel>::
QAPInstance_ ::
QAPInstance_() :
ipfp_{nullptr},
g_{nullptr},
h_{nullptr},
num_nodes_g_{0},
num_nodes_h_{0},
translation_factor_{0.0} {}

template<class UserNodeLabel, class UserEdgeLabel>
void
IPFP<UserNodeLabel, UserEdgeLabel>::
QAPInstance_ ::
init(const IPFP<UserNodeLabel, UserEdgeLabel> * ipfp, const GEDGraph & g, const GEDGraph & h)  {
	ipfp_ = ipfp;
	g_ = &g;
	h_ = &h;
	num_nodes_g_ = g_->num_nodes();
	num_nodes_h_ = h_->num_nodes();
	if (ipfp_->quadratic_model_ == C_QAP) {
		if (num_nodes_g_ > num_nodes_h_) {
			translation_factor_ = 3 * std::max(ipfp_->ged_data_.max_node_del_cost(*g_), ipfp_->ged_data_.max_edge_del_cost(*g_));
		}
		else if (num_nodes_g_ < num_nodes_h_) {
			translation_factor_ = 3 * std::max(ipfp_->ged_data_.max_node_ins_cost(*h_), ipfp_->ged_data_.max_edge_ins_cost(*h_));
		}
	}
}

template<class UserNodeLabel, class UserEdgeLabel>
std::size_t
IPFP<UserNodeLabel, UserEdgeLabel>::
QAPInstance_ ::
num_rows() const {
	switch(ipfp_->quadratic_model_) {
	case QAPE:
		return static_cast<std::size_t>(num_nodes_g_) + 1;
	case B_QAP:
		return static_cast<std::size_t>(num_nodes_g_) + static_cast<std::size_t>(num_nodes_h_);
	default:
		return static_cast<std::size_t>(num_nodes_g_);
	}
}

template<class UserNodeLabel, class UserEdgeLabel>
std::size_t
IPFP<UserNodeLabel, UserEdgeLabel>::
QAPInstance_ ::
num_cols() const {
	switch(ipfp_->quadratic_model_) {
	case QAPE:
		return static_cast<std::size_t>(num_nodes_h_) + 1;
	case B_QAP:
		return static_cast<std::size_t>(num_nodes_h_) + static_cast<std::size_t>(num_nodes_g_);
	default:
		return static_cast<std::size_t>(num_nodes_h_);
	}
}

template<class UserNodeLabel, class UserEdgeLabel>
std::size_t
IPFP<UserNodeLabel, UserEdgeLabel>::
QAPInstance_ ::
num_nodes_g() const {
	return num_nodes_g_;
}

template<class UserNodeLabel, class UserEdgeLabel>
std::size_t
IPFP<UserNodeLabel, UserEdgeLabel>::
QAPInstance_ ::
num_nodes_h() const {
	return num_nodes_h_;
}

template<class UserNodeLabel, class UserEdgeLabel>
double
IPFP<UserNodeLabel, UserEdgeLabel>::
QAPInstance_ ::
operator() (std::size_t row, std::size_t col) const {
	if (row >= num_rows() or col >= num_cols()) {
		throw Error("Out of range error for FrankWolfe<UserNodeLabel, UserEdgeLabel>::QAPInstance_.");
	}
	double return_val{0.0};
	switch(ipfp_->quadratic_model_) {
	case QAP:
		return_val += ipfp_->ged_data_.node_cost(g_->get_node_label(row), h_->get_node_label(col));
		break;
	case C_QAP:
		return_val += ipfp_->ged_data_.node_cost(g_->get_node_label(row), h_->get_node_label(col));
		if (num_nodes_g_ > num_nodes_h_) {
			return_val -= ipfp_->ged_data_.node_cost(g_->get_node_label(row), dummy_label());
		}
		else if (num_nodes_g_ < num_nodes_h_) {
			return_val -= ipfp_->ged_data_.node_cost(dummy_label(), h_->get_node_label(col));
		}
		if (num_nodes_g_ != num_nodes_h_) {
			return_val += translation_factor_;
		}
		break;
	case QAPE:
		if (row < num_nodes_g_ and col < num_nodes_h_) {
			return_val += ipfp_->ged_data_.node_cost(g_->get_node_label(row), h_->get_node_label(col));
		}
		else if (row < num_nodes_g_) {
			return_val += ipfp_->ged_data_.node_cost(g_->get_node_label(row), dummy_label());
		}
		else if (col < num_nodes_h_) {
			return_val += ipfp_->ged_data_.node_cost(dummy_label(), h_->get_node_label(col));
		}
		break;
	case B_QAP:
		if (row < num_nodes_g_ and col >= num_nodes_h_ and col != row + num_nodes_h_) {
			return_val += ipfp_->omega_;
		}
		else if (row >= num_nodes_g_ and col < num_nodes_h_ and row != col + num_nodes_g_) {
			return_val += ipfp_->omega_;
		}
		else if (row < num_nodes_g_ and col < num_nodes_h_) {
			return_val += ipfp_->ged_data_.node_cost(g_->get_node_label(row), h_->get_node_label(col));
		}
		else if (row < num_nodes_g_) {
			return_val += ipfp_->ged_data_.node_cost(g_->get_node_label(row), dummy_label());
		}
		else if (col < num_nodes_h_) {
			return_val += ipfp_->ged_data_.node_cost(dummy_label(), h_->get_node_label(col));
		}
		break;
	}
	return return_val;
}

template<class UserNodeLabel, class UserEdgeLabel>
double
IPFP<UserNodeLabel, UserEdgeLabel>::
QAPInstance_ ::
quadratic_cost_b_qap_(std::size_t row_1, std::size_t col_1, std::size_t row_2, std::size_t col_2) const {
	double return_val{0.0};
	GEDGraph::EdgeID edge_g{g_->get_edge(row_1, row_2)};
	GEDGraph::EdgeID edge_h{h_->get_edge(col_1, col_2)};
	if (row_1 < num_nodes_g_ and  col_1 >= num_nodes_h_ and col_1 != row_1 + num_nodes_h_) {
		return_val += ipfp_->omega_;
	}
	else if (row_2 < num_nodes_g_ and col_2 >= num_nodes_h_ and col_2 != row_2 + num_nodes_h_) {
		return_val += ipfp_->omega_;
	}
	else if (col_1 < num_nodes_h_ and row_1 >= num_nodes_g_ and row_1 != col_1 + num_nodes_g_) {
		return_val += ipfp_->omega_;
	}
	else if (col_2 < num_nodes_h_ and row_2 >= num_nodes_g_ and row_2 != col_2 + num_nodes_g_) {
		return_val += ipfp_->omega_;
	}
	else if (row_1 < num_nodes_g_ and col_1 < num_nodes_h_ and row_2 < num_nodes_g_ and col_2 < num_nodes_h_) {
		if (edge_g != GEDGraph::dummy_edge() and edge_h != GEDGraph::dummy_edge()) {
			return_val += ipfp_->ged_data_.edge_cost(g_->get_edge_label(edge_g), h_->get_edge_label(edge_h));
		}
		else if (edge_g != GEDGraph::dummy_edge()) {
			return_val += ipfp_->ged_data_.edge_cost(g_->get_edge_label(edge_g), dummy_label());
		}
		else if (edge_h != GEDGraph::dummy_edge()) {
			return_val += ipfp_->ged_data_.edge_cost(dummy_label(), h_->get_edge_label(edge_h));
		}
	}
	else if (row_1 < num_nodes_g_ and row_2 < num_nodes_g_) {
		if (edge_g != GEDGraph::dummy_edge()) {
			return_val += ipfp_->ged_data_.edge_cost(g_->get_edge_label(edge_g), dummy_label());
		}
	}
	else if (col_1 < num_nodes_h_ and col_2 < num_nodes_h_) {
		if (edge_h != GEDGraph::dummy_edge()) {
			return_val += ipfp_->ged_data_.edge_cost(dummy_label(), h_->get_edge_label(edge_h));
		}
	}
	return return_val;
}

template<class UserNodeLabel, class UserEdgeLabel>
double
IPFP<UserNodeLabel, UserEdgeLabel>::
QAPInstance_ ::
quadratic_cost_c_qap_(std::size_t row_1, std::size_t col_1, std::size_t row_2, std::size_t col_2) const {
	double return_val{0.0};
	GEDGraph::EdgeID edge_g{g_->get_edge(row_1, row_2)};
	GEDGraph::EdgeID edge_h{h_->get_edge(col_1, col_2)};
	if (edge_g != GEDGraph::dummy_edge() and edge_h != GEDGraph::dummy_edge()) {
		return_val += ipfp_->ged_data_.edge_cost(g_->get_edge_label(edge_g), h_->get_edge_label(edge_h));
	}
	else if (edge_g != GEDGraph::dummy_edge()) {
		return_val += ipfp_->ged_data_.edge_cost(g_->get_edge_label(edge_g), dummy_label());
	}
	else if (edge_h != GEDGraph::dummy_edge()) {
		return_val += ipfp_->ged_data_.edge_cost(dummy_label(), h_->get_edge_label(edge_h));
	}
	if (edge_g != GEDGraph::dummy_edge() and num_nodes_g_ > num_nodes_h_) {
		return_val -= 3 * ipfp_->ged_data_.edge_cost(g_->get_edge_label(edge_g), dummy_label());
	}
	else if (edge_h != GEDGraph::dummy_edge() and num_nodes_g_ < num_nodes_h_) {
		return_val -= 3 * ipfp_->ged_data_.edge_cost(dummy_label(), h_->get_edge_label(edge_h));
	}
	if (num_nodes_g_ != num_nodes_h_) {
		return_val += translation_factor_;
	}
	return return_val;
}

template<class UserNodeLabel, class UserEdgeLabel>
double
IPFP<UserNodeLabel, UserEdgeLabel>::
QAPInstance_ ::
quadratic_cost_qap_(std::size_t row_1, std::size_t col_1, std::size_t row_2, std::size_t col_2) const {
	double return_val{0.0};
	GEDGraph::EdgeID edge_g{g_->get_edge(row_1, row_2)};
	GEDGraph::EdgeID edge_h{h_->get_edge(col_1, col_2)};
	if (edge_g != GEDGraph::dummy_edge() and edge_h != GEDGraph::dummy_edge()) {
		return_val += ipfp_->ged_data_.edge_cost(g_->get_edge_label(edge_g), h_->get_edge_label(edge_h));
	}
	else if (edge_g != GEDGraph::dummy_edge()) {
		return_val += ipfp_->ged_data_.edge_cost(g_->get_edge_label(edge_g), dummy_label());
	}
	else if (edge_h != GEDGraph::dummy_edge()) {
		return_val += ipfp_->ged_data_.edge_cost(dummy_label(), h_->get_edge_label(edge_h));
	}
	return return_val;
}

template<class UserNodeLabel, class UserEdgeLabel>
double
IPFP<UserNodeLabel, UserEdgeLabel>::
QAPInstance_ ::
quadratic_cost_qape_(std::size_t row_1, std::size_t col_1, std::size_t row_2, std::size_t col_2) const {
	double return_val{0.0};
	GEDGraph::EdgeID edge_g{g_->get_edge(row_1, row_2)};
	GEDGraph::EdgeID edge_h{h_->get_edge(col_1, col_2)};
	if (row_1 < num_nodes_g_ and col_1 < num_nodes_h_ and row_2 < num_nodes_g_ and col_2 < num_nodes_h_) {
		if (edge_g != GEDGraph::dummy_edge() and edge_h != GEDGraph::dummy_edge()) {
			return_val += ipfp_->ged_data_.edge_cost(g_->get_edge_label(edge_g), h_->get_edge_label(edge_h));
		}
		else if (edge_g != GEDGraph::dummy_edge()) {
			return_val += ipfp_->ged_data_.edge_cost(g_->get_edge_label(edge_g), dummy_label());
		}
		else if (edge_h != GEDGraph::dummy_edge()) {
			return_val += ipfp_->ged_data_.edge_cost(dummy_label(), h_->get_edge_label(edge_h));
		}
	}
	else if (row_1 < num_nodes_g_ and row_2 < num_nodes_g_) {
		if (edge_g != GEDGraph::dummy_edge()) {
			return_val += ipfp_->ged_data_.edge_cost(g_->get_edge_label(edge_g), dummy_label());
		}
	}
	else if (col_1 < num_nodes_h_ and col_2 < num_nodes_h_) {
		if (edge_h != GEDGraph::dummy_edge()) {
			return_val += ipfp_->ged_data_.edge_cost(dummy_label(), h_->get_edge_label(edge_h));
		}
	}
	return return_val;
}

template<class UserNodeLabel, class UserEdgeLabel>
double
IPFP<UserNodeLabel, UserEdgeLabel>::
QAPInstance_ ::
operator() (std::size_t row_1, std::size_t col_1, std::size_t row_2, std::size_t col_2) const {
	if (row_1 >= num_rows() or col_1 >= num_cols() or row_2 >= num_rows() or col_2 >= num_cols()) {
		throw Error("Out of range error for FrankWolfe<UserNodeLabel, UserEdgeLabel>::QAPInstance_.");
	}
	if (row_1 == row_2 or col_1 == col_2) {
		return 0.0;
	}
	double return_val{0.0};
	switch(ipfp_->quadratic_model_) {
	case QAP:
		return_val += quadratic_cost_qap_(row_1, col_1, row_2, col_2);
		break;
	case C_QAP:
		return_val += quadratic_cost_c_qap_(row_1, col_1, row_2, col_2);
		break;
	case QAPE:
		return_val += quadratic_cost_qape_(row_1, col_1, row_2, col_2);
		break;
	case B_QAP:
		return_val += quadratic_cost_b_qap_(row_1, col_1, row_2, col_2);
		break;
	}
	return return_val;
}

}

#endif /* SRC_METHODS_IPFP_IPP_ */
=======
/***************************************************************************
 *                                                                          *
 *   Copyright (C) 2018 by David B. Blumenthal                              *
 *                                                                          *
 *   This file is part of GEDLIB.                                           *
 *                                                                          *
 *   GEDLIB is free software: you can redistribute it and/or modify it      *
 *   under the terms of the GNU Lesser General Public License as published  *
 *   by the Free Software Foundation, either version 3 of the License, or   *
 *   (at your option) any later version.                                    *
 *                                                                          *
 *   GEDLIB is distributed in the hope that it will be useful,              *
 *   but WITHOUT ANY WARRANTY; without even the implied warranty of         *
 *   MERCHANTABILITY or FITNESS FOR A PARTICULAR PURPOSE. See the           *
 *   GNU Lesser General Public License for more details.                    *
 *                                                                          *
 *   You should have received a copy of the GNU Lesser General Public       *
 *   License along with GEDLIB. If not, see <http://www.gnu.org/licenses/>. *
 *                                                                          *
 ***************************************************************************/

/*!
 * @file  ipfp.ipp
 * @brief ged::IPFP class definition.
 */

#ifndef SRC_METHODS_IPFP_IPP_
#define SRC_METHODS_IPFP_IPP_

namespace ged {

// === Definitions of destructor and constructor. ===
template<class UserNodeLabel, class UserEdgeLabel>
IPFP<UserNodeLabel, UserEdgeLabel>::
~IPFP() {}

template<class UserNodeLabel, class UserEdgeLabel>
IPFP<UserNodeLabel, UserEdgeLabel>::
IPFP(const GEDData<UserNodeLabel, UserEdgeLabel> & ged_data) :
LSBasedMethod<UserNodeLabel, UserEdgeLabel>(ged_data),
quadratic_model_{QAPE},
lsape_model_{LSAPESolver::ECBP},
epsilon_{0.001},
max_itrs_{100},
time_limit_in_sec_{0.0},
omega_{0.0},
qap_instance_() {}

// === Definitions of member functions inherited from LSBasedMethod. ===
template<class UserNodeLabel, class UserEdgeLabel>
void
IPFP<UserNodeLabel, UserEdgeLabel>::
ls_run_from_initial_solution_(const GEDGraph & g, const GEDGraph & h, double lower_bound, const NodeMap & initial_node_map, NodeMap & output_node_map) {

	// Start timer.
	Timer timer(time_limit_in_sec_);

	// Initialize output node map and upper bound.
	output_node_map = initial_node_map;
	double upper_bound{output_node_map.induced_cost()};

	// Initialize fractional solution x (is integral at start).
	DMatrix x;
	node_map_to_matrix_(initial_node_map, x);
	double linear_cost_x{compute_induced_linear_cost_(qap_instance_, x)};
	double overall_cost_x{initial_node_map.induced_cost()};
	bool x_is_integral{true};

	// Initialize gradient direction b.
	DMatrix b(qap_instance_.num_rows(), qap_instance_.num_cols());
	double linear_cost_b{0.0};
	double overall_cost_b{0.0};

	// Initialize alpha, beta, and the step width.
	double alpha{0.0};
	double beta{0.0};
	double step_width{0.0};

	// Initialize linear problem and solvers.
	DMatrix linear_problem(qap_instance_.num_rows(), qap_instance_.num_cols());
	LSAPESolver lsape_solver;
	lsape_solver.set_model(lsape_model_);
	LSAPSolver lsap_solver;
	if (quadratic_model_ == QAPE) {
		lsape_solver.set_problem(&linear_problem);
	}
	else {
		lsap_solver.set_problem(&linear_problem);
	}
	double min_linear_problem{0.0};

	// Initialize linear cost matrix.
	DMatrix linear_cost_matrix(qap_instance_.num_rows(), qap_instance_.num_cols());
	init_linear_cost_matrix_(qap_instance_, linear_cost_matrix);

	// Main loop.
	for (std::size_t current_itr{1}; not termination_criterion_met_(timer, alpha, min_linear_problem, current_itr, lower_bound, upper_bound); current_itr++) {

		// Compute the next gradient direction b and update the upper bound and the output node map.
		init_next_linear_problem_(qap_instance_, x, linear_cost_matrix, linear_problem);
		if (quadratic_model_ == QAPE) {
			solve_linear_problem_(qap_instance_, lsape_solver, min_linear_problem, linear_cost_b, overall_cost_b, b);
			if (overall_cost_b < upper_bound) {
				upper_bound = overall_cost_b;
				util::construct_node_map_from_solver(lsape_solver, output_node_map);
			}
		}
		else {
			solve_linear_problem_(qap_instance_, lsap_solver, min_linear_problem, linear_cost_b, overall_cost_b, b);
			if (overall_cost_b < upper_bound) {
				upper_bound = overall_cost_b;
				util::construct_node_map_from_solver(lsap_solver, output_node_map);
			}
		}

		// Determine the step width.
		alpha = min_linear_problem - 2 * overall_cost_x + linear_cost_x;
		beta = overall_cost_b + overall_cost_x - min_linear_problem - linear_cost_x;
		if (beta > 0.00001) {
			step_width = -alpha / (2 * beta);
		}

		// Update the possibly fractional solution x.
		if (beta <= 0.00001 or step_width >= 1) {
			x_is_integral = true;
			x = b;
			overall_cost_x = overall_cost_b;
			linear_cost_x = linear_cost_b;
		}
		else {
			x_is_integral = false;
			x += (b - x) * step_width;
			overall_cost_x -= (alpha * alpha) / (4 * beta);
			linear_cost_x = compute_induced_linear_cost_(qap_instance_, x);
		}
	}

	// If converged solution x is fractional, project it to integral solution.
	if (not x_is_integral) {
		DMatrix projection_problem(qap_instance_.num_rows(), qap_instance_.num_cols(), 1.0);
		projection_problem -= x;
		if (quadratic_model_ == QAPE) {
			lsape_solver.set_problem(&projection_problem);
			solve_linear_problem_(qap_instance_, lsape_solver, min_linear_problem, linear_cost_b, overall_cost_b, b);
			if (overall_cost_b < upper_bound) {
				upper_bound = overall_cost_b;
				util::construct_node_map_from_solver(lsape_solver, output_node_map);
			}
		}
		else {
			lsap_solver.set_problem(&projection_problem);
			solve_linear_problem_(qap_instance_, lsap_solver, min_linear_problem, linear_cost_b, overall_cost_b, b);
			if (overall_cost_b < upper_bound) {
				upper_bound = overall_cost_b;
				util::construct_node_map_from_solver(lsap_solver, output_node_map);
			}
		}
	}

	// Set the induced cost of the output node map to the computed upper bound.
	output_node_map.set_induced_cost(upper_bound);
}

template<class UserNodeLabel, class UserEdgeLabel>
void
IPFP<UserNodeLabel, UserEdgeLabel>::
ls_runtime_init_(const GEDGraph & g, const GEDGraph & h) {
	omega_ = this->ged_data_.max_edit_cost(g, h) + 10.0;
	qap_instance_.init(this, g, h);
}

template<class UserNodeLabel, class UserEdgeLabel>
void
IPFP<UserNodeLabel, UserEdgeLabel>::
ls_set_default_options_() {
	quadratic_model_ = QAPE;
	lsape_model_ = LSAPESolver::ECBP;
	epsilon_ = 0.001;
	max_itrs_ = 100;
	time_limit_in_sec_ = 0.0;
}

template<class UserNodeLabel, class UserEdgeLabel>
std::string
IPFP<UserNodeLabel, UserEdgeLabel>::
ls_valid_options_string_() const {
	return "[--lsape-model <arg>] [--quadratic-model <arg>] [--iterations <arg>] [--time-limit <arg>] [--epsilon <arg>]";
}

template<class UserNodeLabel, class UserEdgeLabel>
bool
IPFP<UserNodeLabel, UserEdgeLabel>::
ls_parse_option_(const std::string & option, const std::string & arg) {
	if (option == "lsape-model") {
		if (arg == "EBP") {
			lsape_model_ = LSAPESolver::EBP;
		}
		else if (arg  == "FLWC") {
			lsape_model_ = LSAPESolver::FLWC;
		}
		else if (arg  == "FLCC") {
			lsape_model_ = LSAPESolver::FLCC;
		}
		else if (arg  == "FBP") {
			lsape_model_ = LSAPESolver::FBP;
		}
		else if (arg == "SFBP") {
			lsape_model_ = LSAPESolver::SFBP;
		}
		else if (arg  == "FBP0") {
			lsape_model_ = LSAPESolver::FBP0;
		}
		else if (arg  == "ECBP") {
			lsape_model_ = LSAPESolver::ECBP;
		}
		else {
			throw ged::Error(std::string("Invalid argument ") + arg + " for option lsape-model. Usage: options = \"[--lsape-model ECBP|EBP|FLWC|FLCC|FBP|SFBP|FBP0] [...]\"");
		}
		return true;
	}
	else if (option == "time-limit") {
		try {
			time_limit_in_sec_ = std::stod(arg);
		}
		catch (...) {
			throw Error(std::string("Invalid argument \"") + arg + "\" for option time-limit.  Usage: options = \"[--time-limit <convertible to double>] [...]");
		}
		return true;
	}
	else if (option == "quadratic-model") {
		if (arg == "QAPE") {
			quadratic_model_ = QAPE;
		}
		else if (arg  == "B-QAP") {
			quadratic_model_ = B_QAP;
		}
		else if (arg  == "C-QAP") {
			quadratic_model_ = C_QAP;
		}
		else {
			throw ged::Error(std::string("Invalid argument ") + arg  + " for option quadratic-model. Usage: options = \"[--quadratic-model QAPE|B-QAP|C-QAP] [...]\"");
		}
		return true;
	}
	else if (option == "iterations") {
		try {
			max_itrs_ = std::stoi(arg);
		}
		catch (...) {
			throw Error(std::string("Invalid argument \"") + arg + "\" for option iterations. Usage: options = \"[--iterations <convertible to int>] [...]");
		}
		return true;
	}
	else if (option == "epsilon") {
		try {
			epsilon_ = std::stod(arg);
		}
		catch (...) {
			throw Error(std::string("Invalid argument \"") + arg + "\" for option epsilon. Usage: options = \"[--epsilon <convertible to double greater 0>] [...]");
		}
		if (epsilon_ <= 0) {
			throw Error(std::string("Invalid argument \"") + arg + "\" for option epsilon. Usage: options = \"[--epsilon <convertible to double greater 0>] [...]");
		}
		return true;
	}
	return false;
}

// == Definitions of private helper member functions. ===

template<class UserNodeLabel, class UserEdgeLabel>
void
IPFP<UserNodeLabel, UserEdgeLabel>::
node_map_to_matrix_(const NodeMap & node_map, DMatrix & matrix) const {
	matrix.resize(qap_instance_.num_rows(), qap_instance_.num_cols());
	matrix.set_to_val(0.0);
	std::vector<NodeMap::Assignment> relation;
	node_map.as_relation(relation);
	for (auto assignment : relation) {
		std::size_t row{undefined()};
		std::size_t col{undefined()};
		if (assignment.first != GEDGraph::dummy_node()) {
			row = assignment.first;
		}
		if (assignment.second != GEDGraph::dummy_node()) {
			col = assignment.second;
		}
		if ((row != undefined()) and (col != undefined())) {
			matrix(row, col) = 1.0;
		}
		else if (row != undefined()) {
			if (quadratic_model_ == QAPE) {
				matrix(row, matrix.num_cols() - 1) = 1.0;
			}
			else if (quadratic_model_ == B_QAP){
				matrix(row, row + qap_instance_.num_nodes_h()) = 1.0;
			}
		}
		else if (col != undefined()) {
			if (quadratic_model_ == QAPE) {
				matrix(matrix.num_rows() - 1, col) = 1.0;
			}
			else if (quadratic_model_ == B_QAP){
				matrix(col + qap_instance_.num_nodes_g(), col) = 1.0;
			}
		}
	}
}

template<class UserNodeLabel, class UserEdgeLabel>
void
IPFP<UserNodeLabel, UserEdgeLabel>::
init_linear_cost_matrix_(const QAPInstance_ & qap_instance, DMatrix & linear_cost_matrix) const {
	for (std::size_t row_1{0}; row_1 < linear_cost_matrix.num_rows(); row_1++) {
		for (std::size_t col_1{0}; col_1 < linear_cost_matrix.num_cols(); col_1++) {
			linear_cost_matrix(row_1, col_1) = qap_instance(row_1, col_1);
		}
	}
}


template<class UserNodeLabel, class UserEdgeLabel>
void
IPFP<UserNodeLabel, UserEdgeLabel>::
init_next_linear_problem_(const QAPInstance_ & qap_instance, const DMatrix & x, const DMatrix & linear_cost_matrix, DMatrix & linear_problem) const {
	std::vector<NodeMap::Assignment> support_x;
	for (std::size_t col{0}; col < linear_problem.num_cols(); col++) {
		for (std::size_t row{0}; row < linear_problem.num_rows(); row++) {
			if (x(row, col) != 0) {
				support_x.emplace_back(row, col);
			}
		}
	}
	for (std::size_t col{0}; col < linear_problem.num_cols(); col++) {
		for (std::size_t row{0}; row < linear_problem.num_rows(); row++) {
			linear_problem(row, col) = 0.0;
			for (const auto & assignment : support_x) {
				linear_problem(row, col) += qap_instance(row, col, assignment.first, assignment.second) * x(assignment.first, assignment.second);
			}
		}
	}
	linear_problem += linear_cost_matrix;
}

template<class UserNodeLabel, class UserEdgeLabel>
bool
IPFP<UserNodeLabel, UserEdgeLabel>::
termination_criterion_met_(const Timer & timer, const double & alpha, const double & min_linear_problem, const std::size_t & current_itr, double lower_bound, double upper_bound) const {
	if (current_itr == 1) {
		return false;
	}
	if (lower_bound >= upper_bound) {
		return true;
	}
	if (timer.expired()) {
		return true;
	}
	if (max_itrs_ > 0 and current_itr > max_itrs_) {
		return true;
	}
	if (min_linear_problem < 0.00001) {
		return std::fabs(alpha) < epsilon_;
	}
	return std::fabs(alpha / min_linear_problem) < epsilon_;
}

template<class UserNodeLabel, class UserEdgeLabel>
void
IPFP<UserNodeLabel, UserEdgeLabel>::
solve_linear_problem_(const QAPInstance_ & qap_instance, LSAPSolver & solver,
		double & min_linear_problem, double & linear_cost_b, double & overall_cost_b, DMatrix & b) const {
	solver.solve();
	min_linear_problem = solver.minimal_cost();
	solver_to_matrix_(solver, b);
	linear_cost_b = compute_induced_linear_cost_(qap_instance, solver);
	overall_cost_b = linear_cost_b + 0.5 * compute_induced_quadratic_cost_(qap_instance, solver);
}

template<class UserNodeLabel, class UserEdgeLabel>
void
IPFP<UserNodeLabel, UserEdgeLabel>::
solve_linear_problem_(const QAPInstance_ & qap_instance, LSAPESolver & solver,
		double & min_linear_problem, double & linear_cost_b, double & overall_cost_b, DMatrix & b) const {
	solver.solve();
	min_linear_problem = solver.minimal_cost();
	solver_to_matrix_(solver, b);
	linear_cost_b = compute_induced_linear_cost_(qap_instance, solver);
	overall_cost_b = linear_cost_b + 0.5 * compute_induced_quadratic_cost_(qap_instance, solver);
}

template<class UserNodeLabel, class UserEdgeLabel>
double
IPFP<UserNodeLabel, UserEdgeLabel>::
compute_induced_linear_cost_(const QAPInstance_ & qap_instance, const DMatrix & x) const {
	double linear_cost{0.0};
	for (std::size_t row{0}; row < qap_instance.num_rows(); row++) {
		for (std::size_t col{0}; col < qap_instance.num_cols(); col++) {
			linear_cost += qap_instance(row, col) * x(row, col);
		}
	}
	return linear_cost;
}

template<class UserNodeLabel, class UserEdgeLabel>
void
IPFP<UserNodeLabel, UserEdgeLabel>::
solver_to_matrix_(const LSAPSolver & solver, DMatrix & b) const {
	b.matrix().setZero();
	for (std::size_t row{0}; row < solver.num_rows(); row++) {
		if (solver.get_assigned_col(row) < solver.num_cols()) {
			b(row, solver.get_assigned_col(row)) = 1.0;
		}
	}
}

template<class UserNodeLabel, class UserEdgeLabel>
void
IPFP<UserNodeLabel, UserEdgeLabel>::
solver_to_matrix_(const LSAPESolver & solver, DMatrix & b) const {
	b.matrix().setZero();
	for (std::size_t row{0}; row < solver.num_rows(); row++) {
		b(row, solver.get_assigned_col(row)) = 1.0;
	}
	for (std::size_t col{0}; col < solver.num_cols(); col++) {
		if (solver.get_assigned_row(col) == solver.num_rows()) {
			b(solver.get_assigned_row(col), col) = 1.0;
		}
	}
}

template<class UserNodeLabel, class UserEdgeLabel>
double
IPFP<UserNodeLabel, UserEdgeLabel>::
compute_induced_linear_cost_(const QAPInstance_ & qap_instance, const LSAPSolver & solver) const {
	double linear_cost{0.0};
	for (std::size_t row{0}; row < solver.num_rows(); row++) {
		if (solver.get_assigned_col(row) < solver.num_cols()) {
			linear_cost += qap_instance(row, solver.get_assigned_col(row));
		}
	}
	return linear_cost;
}

template<class UserNodeLabel, class UserEdgeLabel>
double
IPFP<UserNodeLabel, UserEdgeLabel>::
compute_induced_linear_cost_(const QAPInstance_ & qap_instance, const LSAPESolver & solver) const {
	double linear_cost{0.0};
	for (std::size_t row{0}; row < solver.num_rows(); row++) {
		linear_cost += qap_instance(row, solver.get_assigned_col(row));
	}
	for (std::size_t col{0}; col < solver.num_cols(); col++) {
		if (solver.get_assigned_row(col) == solver.num_rows()) {
			linear_cost += qap_instance(solver.get_assigned_row(col), col);
		}
	}
	return linear_cost;
}

template<class UserNodeLabel, class UserEdgeLabel>
double
IPFP<UserNodeLabel, UserEdgeLabel>::
compute_induced_quadratic_cost_(const QAPInstance_ & qap_instance, const LSAPSolver & solver) const {
	double quadratic_cost{0.0};
	std::vector<NodeMap::Assignment> assignments;
	for (std::size_t row{0}; row < solver.num_rows(); row++) {
		if (solver.get_assigned_col(row) < solver.num_cols()) {
			assignments.emplace_back(row, solver.get_assigned_col(row));
		}
	}
	for (const auto & assignment_1 : assignments) {
		for (const auto & assignment_2 : assignments) {
			quadratic_cost += qap_instance(assignment_1.first, assignment_1.second, assignment_2.first, assignment_2.second);
		}
	}
	return quadratic_cost;
}

template<class UserNodeLabel, class UserEdgeLabel>
double
IPFP<UserNodeLabel, UserEdgeLabel>::
compute_induced_quadratic_cost_(const QAPInstance_ & qap_instance, const LSAPESolver & solver) const {
	double quadratic_cost{0.0};
	std::vector<NodeMap::Assignment> assignments;
	for (std::size_t row{0}; row < solver.num_rows(); row++) {
		assignments.emplace_back(row, solver.get_assigned_col(row));
	}
	for (std::size_t col{0}; col < solver.num_cols(); col++) {
		if (solver.get_assigned_row(col) == solver.num_rows()) {
			assignments.emplace_back(solver.get_assigned_row(col), col);
		}
	}
	for (const auto & assignment_1 : assignments) {
		for (const auto & assignment_2 : assignments) {
			quadratic_cost += qap_instance(assignment_1.first, assignment_1.second, assignment_2.first, assignment_2.second);
		}
	}
	return quadratic_cost;
}

// === Definition of private class QAPInstance_. ===
template<class UserNodeLabel, class UserEdgeLabel>
IPFP<UserNodeLabel, UserEdgeLabel>::
QAPInstance_ ::
QAPInstance_() :
ipfp_{nullptr},
g_{nullptr},
h_{nullptr},
num_nodes_g_{0},
num_nodes_h_{0},
translation_factor_{0.0} {}

template<class UserNodeLabel, class UserEdgeLabel>
void
IPFP<UserNodeLabel, UserEdgeLabel>::
QAPInstance_ ::
init(const IPFP<UserNodeLabel, UserEdgeLabel> * ipfp, const GEDGraph & g, const GEDGraph & h)  {
	ipfp_ = ipfp;
	g_ = &g;
	h_ = &h;
	num_nodes_g_ = g_->num_nodes();
	num_nodes_h_ = h_->num_nodes();
	if (ipfp_->quadratic_model_ == C_QAP) {
		if (num_nodes_g_ > num_nodes_h_) {
			translation_factor_ = 3 * std::max(ipfp_->ged_data_.max_node_del_cost(*g_), ipfp_->ged_data_.max_edge_del_cost(*g_));
		}
		else if (num_nodes_g_ < num_nodes_h_) {
			translation_factor_ = 3 * std::max(ipfp_->ged_data_.max_node_ins_cost(*h_), ipfp_->ged_data_.max_edge_ins_cost(*h_));
		}
	}
}

template<class UserNodeLabel, class UserEdgeLabel>
std::size_t
IPFP<UserNodeLabel, UserEdgeLabel>::
QAPInstance_ ::
num_rows() const {
	switch(ipfp_->quadratic_model_) {
	case QAPE:
		return static_cast<std::size_t>(num_nodes_g_) + 1;
	case B_QAP:
		return static_cast<std::size_t>(num_nodes_g_) + static_cast<std::size_t>(num_nodes_h_);
	default:
		return static_cast<std::size_t>(num_nodes_g_);
	}
}

template<class UserNodeLabel, class UserEdgeLabel>
std::size_t
IPFP<UserNodeLabel, UserEdgeLabel>::
QAPInstance_ ::
num_cols() const {
	switch(ipfp_->quadratic_model_) {
	case QAPE:
		return static_cast<std::size_t>(num_nodes_h_) + 1;
	case B_QAP:
		return static_cast<std::size_t>(num_nodes_h_) + static_cast<std::size_t>(num_nodes_g_);
	default:
		return static_cast<std::size_t>(num_nodes_h_);
	}
}

template<class UserNodeLabel, class UserEdgeLabel>
std::size_t
IPFP<UserNodeLabel, UserEdgeLabel>::
QAPInstance_ ::
num_nodes_g() const {
	return num_nodes_g_;
}

template<class UserNodeLabel, class UserEdgeLabel>
std::size_t
IPFP<UserNodeLabel, UserEdgeLabel>::
QAPInstance_ ::
num_nodes_h() const {
	return num_nodes_h_;
}

template<class UserNodeLabel, class UserEdgeLabel>
double
IPFP<UserNodeLabel, UserEdgeLabel>::
QAPInstance_ ::
operator() (std::size_t row, std::size_t col) const {
	if (row >= num_rows() or col >= num_cols()) {
		throw Error("Out of range error for FrankWolfe<UserNodeLabel, UserEdgeLabel>::QAPInstance_.");
	}
	double return_val{0.0};
	switch(ipfp_->quadratic_model_) {
	case QAP:
		return_val += ipfp_->ged_data_.node_cost(g_->get_node_label(row), h_->get_node_label(col));
		break;
	case C_QAP:
		return_val += ipfp_->ged_data_.node_cost(g_->get_node_label(row), h_->get_node_label(col));
		if (num_nodes_g_ > num_nodes_h_) {
			return_val -= ipfp_->ged_data_.node_cost(g_->get_node_label(row), dummy_label());
		}
		else if (num_nodes_g_ < num_nodes_h_) {
			return_val -= ipfp_->ged_data_.node_cost(dummy_label(), h_->get_node_label(col));
		}
		if (num_nodes_g_ != num_nodes_h_) {
			return_val += translation_factor_;
		}
		break;
	case QAPE:
		if (row < num_nodes_g_ and col < num_nodes_h_) {
			return_val += ipfp_->ged_data_.node_cost(g_->get_node_label(row), h_->get_node_label(col));
		}
		else if (row < num_nodes_g_) {
			return_val += ipfp_->ged_data_.node_cost(g_->get_node_label(row), dummy_label());
		}
		else if (col < num_nodes_h_) {
			return_val += ipfp_->ged_data_.node_cost(dummy_label(), h_->get_node_label(col));
		}
		break;
	case B_QAP:
		if (row < num_nodes_g_ and col >= num_nodes_h_ and col != row + num_nodes_h_) {
			return_val += ipfp_->omega_;
		}
		else if (row >= num_nodes_g_ and col < num_nodes_h_ and row != col + num_nodes_g_) {
			return_val += ipfp_->omega_;
		}
		else if (row < num_nodes_g_ and col < num_nodes_h_) {
			return_val += ipfp_->ged_data_.node_cost(g_->get_node_label(row), h_->get_node_label(col));
		}
		else if (row < num_nodes_g_) {
			return_val += ipfp_->ged_data_.node_cost(g_->get_node_label(row), dummy_label());
		}
		else if (col < num_nodes_h_) {
			return_val += ipfp_->ged_data_.node_cost(dummy_label(), h_->get_node_label(col));
		}
		break;
	}
	return return_val;
}

template<class UserNodeLabel, class UserEdgeLabel>
double
IPFP<UserNodeLabel, UserEdgeLabel>::
QAPInstance_ ::
quadratic_cost_b_qap_(std::size_t row_1, std::size_t col_1, std::size_t row_2, std::size_t col_2) const {
	double return_val{0.0};
	GEDGraph::EdgeID edge_g{g_->get_edge(row_1, row_2)};
	GEDGraph::EdgeID edge_h{h_->get_edge(col_1, col_2)};
	if (row_1 < num_nodes_g_ and  col_1 >= num_nodes_h_ and col_1 != row_1 + num_nodes_h_) {
		return_val += ipfp_->omega_;
	}
	else if (row_2 < num_nodes_g_ and col_2 >= num_nodes_h_ and col_2 != row_2 + num_nodes_h_) {
		return_val += ipfp_->omega_;
	}
	else if (col_1 < num_nodes_h_ and row_1 >= num_nodes_g_ and row_1 != col_1 + num_nodes_g_) {
		return_val += ipfp_->omega_;
	}
	else if (col_2 < num_nodes_h_ and row_2 >= num_nodes_g_ and row_2 != col_2 + num_nodes_g_) {
		return_val += ipfp_->omega_;
	}
	else if (row_1 < num_nodes_g_ and col_1 < num_nodes_h_ and row_2 < num_nodes_g_ and col_2 < num_nodes_h_) {
		if (edge_g != GEDGraph::dummy_edge() and edge_h != GEDGraph::dummy_edge()) {
			return_val += ipfp_->ged_data_.edge_cost(g_->get_edge_label(edge_g), h_->get_edge_label(edge_h));
		}
		else if (edge_g != GEDGraph::dummy_edge()) {
			return_val += ipfp_->ged_data_.edge_cost(g_->get_edge_label(edge_g), dummy_label());
		}
		else if (edge_h != GEDGraph::dummy_edge()) {
			return_val += ipfp_->ged_data_.edge_cost(dummy_label(), h_->get_edge_label(edge_h));
		}
	}
	else if (row_1 < num_nodes_g_ and row_2 < num_nodes_g_) {
		if (edge_g != GEDGraph::dummy_edge()) {
			return_val += ipfp_->ged_data_.edge_cost(g_->get_edge_label(edge_g), dummy_label());
		}
	}
	else if (col_1 < num_nodes_h_ and col_2 < num_nodes_h_) {
		if (edge_h != GEDGraph::dummy_edge()) {
			return_val += ipfp_->ged_data_.edge_cost(dummy_label(), h_->get_edge_label(edge_h));
		}
	}
	return return_val;
}

template<class UserNodeLabel, class UserEdgeLabel>
double
IPFP<UserNodeLabel, UserEdgeLabel>::
QAPInstance_ ::
quadratic_cost_c_qap_(std::size_t row_1, std::size_t col_1, std::size_t row_2, std::size_t col_2) const {
	double return_val{0.0};
	GEDGraph::EdgeID edge_g{g_->get_edge(row_1, row_2)};
	GEDGraph::EdgeID edge_h{h_->get_edge(col_1, col_2)};
	if (edge_g != GEDGraph::dummy_edge() and edge_h != GEDGraph::dummy_edge()) {
		return_val += ipfp_->ged_data_.edge_cost(g_->get_edge_label(edge_g), h_->get_edge_label(edge_h));
	}
	else if (edge_g != GEDGraph::dummy_edge()) {
		return_val += ipfp_->ged_data_.edge_cost(g_->get_edge_label(edge_g), dummy_label());
	}
	else if (edge_h != GEDGraph::dummy_edge()) {
		return_val += ipfp_->ged_data_.edge_cost(dummy_label(), h_->get_edge_label(edge_h));
	}
	if (edge_g != GEDGraph::dummy_edge() and num_nodes_g_ > num_nodes_h_) {
		return_val -= 3 * ipfp_->ged_data_.edge_cost(g_->get_edge_label(edge_g), dummy_label());
	}
	else if (edge_h != GEDGraph::dummy_edge() and num_nodes_g_ < num_nodes_h_) {
		return_val -= 3 * ipfp_->ged_data_.edge_cost(dummy_label(), h_->get_edge_label(edge_h));
	}
	if (num_nodes_g_ != num_nodes_h_) {
		return_val += translation_factor_;
	}
	return return_val;
}

template<class UserNodeLabel, class UserEdgeLabel>
double
IPFP<UserNodeLabel, UserEdgeLabel>::
QAPInstance_ ::
quadratic_cost_qap_(std::size_t row_1, std::size_t col_1, std::size_t row_2, std::size_t col_2) const {
	double return_val{0.0};
	GEDGraph::EdgeID edge_g{g_->get_edge(row_1, row_2)};
	GEDGraph::EdgeID edge_h{h_->get_edge(col_1, col_2)};
	if (edge_g != GEDGraph::dummy_edge() and edge_h != GEDGraph::dummy_edge()) {
		return_val += ipfp_->ged_data_.edge_cost(g_->get_edge_label(edge_g), h_->get_edge_label(edge_h));
	}
	else if (edge_g != GEDGraph::dummy_edge()) {
		return_val += ipfp_->ged_data_.edge_cost(g_->get_edge_label(edge_g), dummy_label());
	}
	else if (edge_h != GEDGraph::dummy_edge()) {
		return_val += ipfp_->ged_data_.edge_cost(dummy_label(), h_->get_edge_label(edge_h));
	}
	return return_val;
}

template<class UserNodeLabel, class UserEdgeLabel>
double
IPFP<UserNodeLabel, UserEdgeLabel>::
QAPInstance_ ::
quadratic_cost_qape_(std::size_t row_1, std::size_t col_1, std::size_t row_2, std::size_t col_2) const {
	double return_val{0.0};
	GEDGraph::EdgeID edge_g{g_->get_edge(row_1, row_2)};
	GEDGraph::EdgeID edge_h{h_->get_edge(col_1, col_2)};
	if (row_1 < num_nodes_g_ and col_1 < num_nodes_h_ and row_2 < num_nodes_g_ and col_2 < num_nodes_h_) {
		if (edge_g != GEDGraph::dummy_edge() and edge_h != GEDGraph::dummy_edge()) {
			return_val += ipfp_->ged_data_.edge_cost(g_->get_edge_label(edge_g), h_->get_edge_label(edge_h));
		}
		else if (edge_g != GEDGraph::dummy_edge()) {
			return_val += ipfp_->ged_data_.edge_cost(g_->get_edge_label(edge_g), dummy_label());
		}
		else if (edge_h != GEDGraph::dummy_edge()) {
			return_val += ipfp_->ged_data_.edge_cost(dummy_label(), h_->get_edge_label(edge_h));
		}
	}
	else if (row_1 < num_nodes_g_ and row_2 < num_nodes_g_) {
		if (edge_g != GEDGraph::dummy_edge()) {
			return_val += ipfp_->ged_data_.edge_cost(g_->get_edge_label(edge_g), dummy_label());
		}
	}
	else if (col_1 < num_nodes_h_ and col_2 < num_nodes_h_) {
		if (edge_h != GEDGraph::dummy_edge()) {
			return_val += ipfp_->ged_data_.edge_cost(dummy_label(), h_->get_edge_label(edge_h));
		}
	}
	return return_val;
}

template<class UserNodeLabel, class UserEdgeLabel>
double
IPFP<UserNodeLabel, UserEdgeLabel>::
QAPInstance_ ::
operator() (std::size_t row_1, std::size_t col_1, std::size_t row_2, std::size_t col_2) const {
	if (row_1 >= num_rows() or col_1 >= num_cols() or row_2 >= num_rows() or col_2 >= num_cols()) {
		throw Error("Out of range error for FrankWolfe<UserNodeLabel, UserEdgeLabel>::QAPInstance_.");
	}
	if (row_1 == row_2 or col_1 == col_2) {
		return 0.0;
	}
	double return_val{0.0};
	switch(ipfp_->quadratic_model_) {
	case QAP:
		return_val += quadratic_cost_qap_(row_1, col_1, row_2, col_2);
		break;
	case C_QAP:
		return_val += quadratic_cost_c_qap_(row_1, col_1, row_2, col_2);
		break;
	case QAPE:
		return_val += quadratic_cost_qape_(row_1, col_1, row_2, col_2);
		break;
	case B_QAP:
		return_val += quadratic_cost_b_qap_(row_1, col_1, row_2, col_2);
		break;
	}
	return return_val;
}

}

#endif /* SRC_METHODS_IPFP_IPP_ */
>>>>>>> e32ba47f
<|MERGE_RESOLUTION|>--- conflicted
+++ resolved
@@ -1,1587 +1,792 @@
-<<<<<<< HEAD
-/***************************************************************************
- *                                                                          *
- *   Copyright (C) 2018 by David B. Blumenthal                              *
- *                                                                          *
- *   This file is part of GEDLIB.                                           *
- *                                                                          *
- *   GEDLIB is free software: you can redistribute it and/or modify it      *
- *   under the terms of the GNU Lesser General Public License as published  *
- *   by the Free Software Foundation, either version 3 of the License, or   *
- *   (at your option) any later version.                                    *
- *                                                                          *
- *   GEDLIB is distributed in the hope that it will be useful,              *
- *   but WITHOUT ANY WARRANTY; without even the implied warranty of         *
- *   MERCHANTABILITY or FITNESS FOR A PARTICULAR PURPOSE. See the           *
- *   GNU Lesser General Public License for more details.                    *
- *                                                                          *
- *   You should have received a copy of the GNU Lesser General Public       *
- *   License along with GEDLIB. If not, see <http://www.gnu.org/licenses/>. *
- *                                                                          *
- ***************************************************************************/
-
-/*!
- * @file  ipfp.ipp
- * @brief ged::IPFP class definition.
- */
-
-#ifndef SRC_METHODS_IPFP_IPP_
-#define SRC_METHODS_IPFP_IPP_
-
-namespace ged {
-
-// === Definitions of destructor and constructor. ===
-template<class UserNodeLabel, class UserEdgeLabel>
-IPFP<UserNodeLabel, UserEdgeLabel>::
-~IPFP() {}
-
-template<class UserNodeLabel, class UserEdgeLabel>
-IPFP<UserNodeLabel, UserEdgeLabel>::
-IPFP(const GEDData<UserNodeLabel, UserEdgeLabel> & ged_data) :
-LSBasedMethod<UserNodeLabel, UserEdgeLabel>(ged_data),
-quadratic_model_{QAPE},
-lsape_model_{LSAPESolver::ECBP},
-epsilon_{0.001},
-max_itrs_{100},
-time_limit_in_sec_{0.0},
-omega_{0.0},
-qap_instance_() {}
-
-// === Definitions of member functions inherited from LSBasedMethod. ===
-template<class UserNodeLabel, class UserEdgeLabel>
-void
-IPFP<UserNodeLabel, UserEdgeLabel>::
-ls_run_from_initial_solution_(const GEDGraph & g, const GEDGraph & h, double lower_bound, const NodeMap & initial_node_map, NodeMap & output_node_map) { 
-
-	// Start timer.
-	Timer timer(time_limit_in_sec_);
-
-	// Initialize output node map and upper bound.
-	output_node_map = initial_node_map;
-	double upper_bound{output_node_map.induced_cost()};
-
-	// Initialize fractional solution x (is integral at start).
-	DMatrix x;
-	node_map_to_matrix_(initial_node_map, x);
-	double linear_cost_x{compute_induced_linear_cost_(qap_instance_, x)};
-	double overall_cost_x{initial_node_map.induced_cost()};
-	bool x_is_integral{true};
-
-	// Initialize gradient direction b.
-	DMatrix b(qap_instance_.num_rows(), qap_instance_.num_cols());
-	double linear_cost_b{0.0};
-	double overall_cost_b{0.0};
-
-	// Initialize alpha, beta, and the step width.
-	double alpha{0.0};
-	double beta{0.0};
-	double step_width{0.0};
-
-	// Initialize linear problem and solvers.
-	DMatrix linear_problem(qap_instance_.num_rows(), qap_instance_.num_cols());
-	LSAPESolver lsape_solver;
-	lsape_solver.set_model(lsape_model_);
-	LSAPSolver lsap_solver;
-	if (quadratic_model_ == QAPE) {
-		lsape_solver.set_problem(&linear_problem);
-	}
-	else {
-		lsap_solver.set_problem(&linear_problem);
-	}
-	double min_linear_problem{0.0};
-
-	// Initialize linear cost matrix.
-	DMatrix linear_cost_matrix(qap_instance_.num_rows(), qap_instance_.num_cols());
-	init_linear_cost_matrix_(qap_instance_, linear_cost_matrix);
-
-	// Main loop.
-	for (std::size_t current_itr{1}; not termination_criterion_met_(timer, alpha, min_linear_problem, current_itr, lower_bound, upper_bound); current_itr++) {
-
-		// Compute the next gradient direction b and update the upper bound and the output node map.
-		init_next_linear_problem_(qap_instance_, x, linear_cost_matrix, linear_problem);
-		if (quadratic_model_ == QAPE) {
-			solve_linear_problem_(qap_instance_, lsape_solver, min_linear_problem, linear_cost_b, overall_cost_b, b);
-			if (overall_cost_b < upper_bound) {
-				upper_bound = overall_cost_b;
-				util::construct_node_map_from_solver(lsape_solver, output_node_map);
-			}
-		}
-		else {
-			solve_linear_problem_(qap_instance_, lsap_solver, min_linear_problem, linear_cost_b, overall_cost_b, b);
-			if (overall_cost_b < upper_bound) {
-				upper_bound = overall_cost_b;
-				util::construct_node_map_from_solver(lsap_solver, output_node_map);
-			}
-		}
-
-		// Determine the step width.
-		alpha = min_linear_problem - 2 * overall_cost_x + linear_cost_x;
-		beta = overall_cost_b + overall_cost_x - min_linear_problem - linear_cost_x;
-		if (beta > 0.00001) {
-			step_width = -alpha / (2 * beta);
-		}
-
-		// Update the possibly fractional solution x.
-		if (beta <= 0.00001 or step_width >= 1) {
-			x_is_integral = true;
-			x = b;
-			overall_cost_x = overall_cost_b;
-			linear_cost_x = linear_cost_b;
-		}
-		else {
-			x_is_integral = false;
-			x += (b - x) * step_width;
-			overall_cost_x -= (alpha * alpha) / (4 * beta);
-			linear_cost_x = compute_induced_linear_cost_(qap_instance_, x);
-		}
-	}
-
-	// If converged solution x is fractional, project it to integral solution.
-	if (not x_is_integral) {
-		DMatrix projection_problem(qap_instance_.num_rows(), qap_instance_.num_cols(), 1.0);
-		projection_problem -= x;
-		if (quadratic_model_ == QAPE) {
-			lsape_solver.set_problem(&projection_problem);
-			solve_linear_problem_(qap_instance_, lsape_solver, min_linear_problem, linear_cost_b, overall_cost_b, b);
-			if (overall_cost_b < upper_bound) {
-				upper_bound = overall_cost_b;
-				util::construct_node_map_from_solver(lsape_solver, output_node_map);
-			}
-		}
-		else {
-			lsap_solver.set_problem(&projection_problem);
-			solve_linear_problem_(qap_instance_, lsap_solver, min_linear_problem, linear_cost_b, overall_cost_b, b);
-			if (overall_cost_b < upper_bound) {
-				upper_bound = overall_cost_b;
-				util::construct_node_map_from_solver(lsap_solver, output_node_map);
-			}
-		}
-	}
-
-	// Set the induced cost of the output node map to the computed upper bound.
-	output_node_map.set_induced_cost(upper_bound);
-}
-
-template<class UserNodeLabel, class UserEdgeLabel>
-void
-IPFP<UserNodeLabel, UserEdgeLabel>::
-ls_runtime_init_(const GEDGraph & g, const GEDGraph & h) {
-	omega_ = this->ged_data_.max_edit_cost(g, h) + 10.0;
-	qap_instance_.init(this, g, h);
-}
-
-template<class UserNodeLabel, class UserEdgeLabel>
-void
-IPFP<UserNodeLabel, UserEdgeLabel>::
-ls_set_default_options_() {
-	quadratic_model_ = QAPE;
-	lsape_model_ = LSAPESolver::ECBP;
-	epsilon_ = 0.001;
-	max_itrs_ = 100;
-	time_limit_in_sec_ = 0.0;
-}
-
-template<class UserNodeLabel, class UserEdgeLabel>
-std::string
-IPFP<UserNodeLabel, UserEdgeLabel>::
-ls_valid_options_string_() const {
-	return "[--lsape-model <arg>] [--quadratic-model <arg>] [--iterations <arg>] [--time-limit <arg>] [--epsilon <arg>]";
-}
-
-template<class UserNodeLabel, class UserEdgeLabel>
-bool
-IPFP<UserNodeLabel, UserEdgeLabel>::
-ls_parse_option_(const std::string & option, const std::string & arg) {
-	if (option == "lsape-model") {
-		if (arg == "EBP") {
-			lsape_model_ = LSAPESolver::EBP;
-		}
-		else if (arg  == "FLWC") {
-			lsape_model_ = LSAPESolver::FLWC;
-		}
-		else if (arg  == "FLCC") {
-			lsape_model_ = LSAPESolver::FLCC;
-		}
-		else if (arg  == "FBP") {
-			lsape_model_ = LSAPESolver::FBP;
-		}
-		else if (arg == "SFBP") {
-			lsape_model_ = LSAPESolver::SFBP;
-		}
-		else if (arg  == "FBP0") {
-			lsape_model_ = LSAPESolver::FBP0;
-		}
-		else if (arg  == "ECBP") {
-			lsape_model_ = LSAPESolver::ECBP;
-		}
-		else {
-			throw ged::Error(std::string("Invalid argument ") + arg + " for option lsape-model. Usage: options = \"[--lsape-model ECBP|EBP|FLWC|FLCC|FBP|SFBP|FBP0] [...]\"");
-		}
-		return true;
-	}
-	else if (option == "time-limit") {
-		try {
-			time_limit_in_sec_ = std::stod(arg);
-		}
-		catch (...) {
-			throw Error(std::string("Invalid argument \"") + arg + "\" for option time-limit.  Usage: options = \"[--time-limit <convertible to double>] [...]");
-		}
-		return true;
-	}
-	else if (option == "quadratic-model") {
-		if (arg == "QAPE") {
-			quadratic_model_ = QAPE;
-		}
-		else if (arg  == "B-QAP") {
-			quadratic_model_ = B_QAP;
-		}
-		else if (arg  == "C-QAP") {
-			quadratic_model_ = C_QAP;
-		}
-		else {
-			throw ged::Error(std::string("Invalid argument ") + arg  + " for option quadratic-model. Usage: options = \"[--quadratic-model QAPE|B-QAP|C-QAP] [...]\"");
-		}
-		return true;
-	}
-	else if (option == "iterations") {
-		try {
-			max_itrs_ = std::stoi(arg);
-		}
-		catch (...) {
-			throw Error(std::string("Invalid argument \"") + arg + "\" for option iterations. Usage: options = \"[--iterations <convertible to int>] [...]");
-		}
-		return true;
-	}
-	else if (option == "epsilon") {
-		try {
-			epsilon_ = std::stod(arg);
-		}
-		catch (...) {
-			throw Error(std::string("Invalid argument \"") + arg + "\" for option epsilon. Usage: options = \"[--epsilon <convertible to double greater 0>] [...]");
-		}
-		if (epsilon_ <= 0) {
-			throw Error(std::string("Invalid argument \"") + arg + "\" for option epsilon. Usage: options = \"[--epsilon <convertible to double greater 0>] [...]");
-		}
-		return true;
-	}
-	return false;
-}
-
-// == Definitions of private helper member functions. ===
-
-template<class UserNodeLabel, class UserEdgeLabel>
-void
-IPFP<UserNodeLabel, UserEdgeLabel>::
-node_map_to_matrix_(const NodeMap & node_map, DMatrix & matrix) const {
-	matrix.resize(qap_instance_.num_rows(), qap_instance_.num_cols());
-	matrix.set_to_val(0.0);
-	std::vector<NodeMap::Assignment> relation;
-	node_map.as_relation(relation);
-	for (auto assignment : relation) {
-		std::size_t row{undefined()};
-		std::size_t col{undefined()};
-		if (assignment.first != GEDGraph::dummy_node()) {
-			row = assignment.first;
-		}
-		if (assignment.second != GEDGraph::dummy_node()) {
-			col = assignment.second;
-		}
-		if ((row != undefined()) and (col != undefined())) {
-			matrix(row, col) = 1.0;
-		}
-		else if (row != undefined()) {
-			if (quadratic_model_ == QAPE) {
-				matrix(row, matrix.num_cols() - 1) = 1.0;
-			}
-			else if (quadratic_model_ == B_QAP){
-				matrix(row, row + qap_instance_.num_nodes_h()) = 1.0;
-			}
-		}
-		else if (col != undefined()) {
-			if (quadratic_model_ == QAPE) {
-				matrix(matrix.num_rows() - 1, col) = 1.0;
-			}
-			else if (quadratic_model_ == B_QAP){
-				matrix(col + qap_instance_.num_nodes_g(), col) = 1.0;
-			}
-		}
-	}
-}
-
-template<class UserNodeLabel, class UserEdgeLabel>
-void
-IPFP<UserNodeLabel, UserEdgeLabel>::
-init_linear_cost_matrix_(const QAPInstance_ & qap_instance, DMatrix & linear_cost_matrix) const {
-	for (std::size_t row_1{0}; row_1 < linear_cost_matrix.num_rows(); row_1++) {
-		for (std::size_t col_1{0}; col_1 < linear_cost_matrix.num_cols(); col_1++) {
-			linear_cost_matrix(row_1, col_1) = qap_instance(row_1, col_1);
-		}
-	}
-}
-
-
-template<class UserNodeLabel, class UserEdgeLabel>
-void
-IPFP<UserNodeLabel, UserEdgeLabel>::
-init_next_linear_problem_(const QAPInstance_ & qap_instance, const DMatrix & x, const DMatrix & linear_cost_matrix, DMatrix & linear_problem) const {
-	std::vector<NodeMap::Assignment> support_x;
-	for (std::size_t col{0}; col < linear_problem.num_cols(); col++) {
-		for (std::size_t row{0}; row < linear_problem.num_rows(); row++) {
-			if (x(row, col) != 0) {
-				support_x.emplace_back(row, col);
-			}
-		}
-	}
-	for (std::size_t col{0}; col < linear_problem.num_cols(); col++) {
-		for (std::size_t row{0}; row < linear_problem.num_rows(); row++) {
-			linear_problem(row, col) = 0.0;
-			for (const auto & assignment : support_x) {
-				linear_problem(row, col) += qap_instance(row, col, assignment.first, assignment.second) * x(assignment.first, assignment.second);
-			}
-		}
-	}
-	linear_problem += linear_cost_matrix;
-}
-
-template<class UserNodeLabel, class UserEdgeLabel>
-bool
-IPFP<UserNodeLabel, UserEdgeLabel>::
-termination_criterion_met_(const Timer & timer, const double & alpha, const double & min_linear_problem, const std::size_t & current_itr, double lower_bound, double upper_bound) const {
-	if (current_itr == 1) {
-		return false;
-	}
-	if (lower_bound >= upper_bound) {
-		return true;
-	}
-	if (timer.expired()) {
-		return true;
-	}
-	if (max_itrs_ > 0 and current_itr > max_itrs_) {
-		return true;
-	}
-	if (min_linear_problem < 0.00001) {
-		return std::fabs(alpha) < epsilon_;
-	}
-	return std::fabs(alpha / min_linear_problem) < epsilon_;
-}
-
-template<class UserNodeLabel, class UserEdgeLabel>
-void
-IPFP<UserNodeLabel, UserEdgeLabel>::
-solve_linear_problem_(const QAPInstance_ & qap_instance, LSAPSolver & solver,
-		double & min_linear_problem, double & linear_cost_b, double & overall_cost_b, DMatrix & b) const {
-	solver.solve();
-	min_linear_problem = solver.minimal_cost();
-	solver_to_matrix_(solver, b);
-	linear_cost_b = compute_induced_linear_cost_(qap_instance, solver);
-	overall_cost_b = linear_cost_b + 0.5 * compute_induced_quadratic_cost_(qap_instance, solver);
-}
-
-template<class UserNodeLabel, class UserEdgeLabel>
-void
-IPFP<UserNodeLabel, UserEdgeLabel>::
-solve_linear_problem_(const QAPInstance_ & qap_instance, LSAPESolver & solver,
-		double & min_linear_problem, double & linear_cost_b, double & overall_cost_b, DMatrix & b) const {
-	solver.solve();
-	min_linear_problem = solver.minimal_cost();
-	solver_to_matrix_(solver, b);
-	linear_cost_b = compute_induced_linear_cost_(qap_instance, solver);
-	overall_cost_b = linear_cost_b + 0.5 * compute_induced_quadratic_cost_(qap_instance, solver);
-}
-
-template<class UserNodeLabel, class UserEdgeLabel>
-double
-IPFP<UserNodeLabel, UserEdgeLabel>::
-compute_induced_linear_cost_(const QAPInstance_ & qap_instance, const DMatrix & x) const {
-	double linear_cost{0.0};
-	for (std::size_t row{0}; row < qap_instance.num_rows(); row++) {
-		for (std::size_t col{0}; col < qap_instance.num_cols(); col++) {
-			linear_cost += qap_instance(row, col) * x(row, col);
-		}
-	}
-	return linear_cost;
-}
-
-template<class UserNodeLabel, class UserEdgeLabel>
-void
-IPFP<UserNodeLabel, UserEdgeLabel>::
-solver_to_matrix_(const LSAPSolver & solver, DMatrix & b) const {
-	b.matrix().setZero();
-	for (std::size_t row{0}; row < solver.num_rows(); row++) {
-		if (solver.get_assigned_col(row) < solver.num_cols()) {
-			b(row, solver.get_assigned_col(row)) = 1.0;
-		}
-	}
-}
-
-template<class UserNodeLabel, class UserEdgeLabel>
-void
-IPFP<UserNodeLabel, UserEdgeLabel>::
-solver_to_matrix_(const LSAPESolver & solver, DMatrix & b) const {
-	b.matrix().setZero();
-	for (std::size_t row{0}; row < solver.num_rows(); row++) {
-		b(row, solver.get_assigned_col(row)) = 1.0;
-	}
-	for (std::size_t col{0}; col < solver.num_cols(); col++) {
-		if (solver.get_assigned_row(col) == solver.num_rows()) {
-			b(solver.get_assigned_row(col), col) = 1.0;
-		}
-	}
-}
-
-template<class UserNodeLabel, class UserEdgeLabel>
-double
-IPFP<UserNodeLabel, UserEdgeLabel>::
-compute_induced_linear_cost_(const QAPInstance_ & qap_instance, const LSAPSolver & solver) const {
-	double linear_cost{0.0};
-	for (std::size_t row{0}; row < solver.num_rows(); row++) {
-		if (solver.get_assigned_col(row) < solver.num_cols()) {
-			linear_cost += qap_instance(row, solver.get_assigned_col(row));
-		}
-	}
-	return linear_cost;
-}
-
-template<class UserNodeLabel, class UserEdgeLabel>
-double
-IPFP<UserNodeLabel, UserEdgeLabel>::
-compute_induced_linear_cost_(const QAPInstance_ & qap_instance, const LSAPESolver & solver) const {
-	double linear_cost{0.0};
-	for (std::size_t row{0}; row < solver.num_rows(); row++) {
-		linear_cost += qap_instance(row, solver.get_assigned_col(row));
-	}
-	for (std::size_t col{0}; col < solver.num_cols(); col++) {
-		if (solver.get_assigned_row(col) == solver.num_rows()) {
-			linear_cost += qap_instance(solver.get_assigned_row(col), col);
-		}
-	}
-	return linear_cost;
-}
-
-template<class UserNodeLabel, class UserEdgeLabel>
-double
-IPFP<UserNodeLabel, UserEdgeLabel>::
-compute_induced_quadratic_cost_(const QAPInstance_ & qap_instance, const LSAPSolver & solver) const {
-	double quadratic_cost{0.0};
-	std::vector<NodeMap::Assignment> assignments;
-	for (std::size_t row{0}; row < solver.num_rows(); row++) {
-		if (solver.get_assigned_col(row) < solver.num_cols()) {
-			assignments.emplace_back(row, solver.get_assigned_col(row));
-		}
-	}
-	for (const auto & assignment_1 : assignments) {
-		for (const auto & assignment_2 : assignments) {
-			quadratic_cost += qap_instance(assignment_1.first, assignment_1.second, assignment_2.first, assignment_2.second);
-		}
-	}
-	return quadratic_cost;
-}
-
-template<class UserNodeLabel, class UserEdgeLabel>
-double
-IPFP<UserNodeLabel, UserEdgeLabel>::
-compute_induced_quadratic_cost_(const QAPInstance_ & qap_instance, const LSAPESolver & solver) const {
-	double quadratic_cost{0.0};
-	std::vector<NodeMap::Assignment> assignments;
-	for (std::size_t row{0}; row < solver.num_rows(); row++) {
-		assignments.emplace_back(row, solver.get_assigned_col(row));
-	}
-	for (std::size_t col{0}; col < solver.num_cols(); col++) {
-		if (solver.get_assigned_row(col) == solver.num_rows()) {
-			assignments.emplace_back(solver.get_assigned_row(col), col);
-		}
-	}
-	for (const auto & assignment_1 : assignments) {
-		for (const auto & assignment_2 : assignments) {
-			quadratic_cost += qap_instance(assignment_1.first, assignment_1.second, assignment_2.first, assignment_2.second);
-		}
-	}
-	return quadratic_cost;
-}
-
-// === Definition of private class QAPInstance_. ===
-template<class UserNodeLabel, class UserEdgeLabel>
-IPFP<UserNodeLabel, UserEdgeLabel>::
-QAPInstance_ ::
-QAPInstance_() :
-ipfp_{nullptr},
-g_{nullptr},
-h_{nullptr},
-num_nodes_g_{0},
-num_nodes_h_{0},
-translation_factor_{0.0} {}
-
-template<class UserNodeLabel, class UserEdgeLabel>
-void
-IPFP<UserNodeLabel, UserEdgeLabel>::
-QAPInstance_ ::
-init(const IPFP<UserNodeLabel, UserEdgeLabel> * ipfp, const GEDGraph & g, const GEDGraph & h)  {
-	ipfp_ = ipfp;
-	g_ = &g;
-	h_ = &h;
-	num_nodes_g_ = g_->num_nodes();
-	num_nodes_h_ = h_->num_nodes();
-	if (ipfp_->quadratic_model_ == C_QAP) {
-		if (num_nodes_g_ > num_nodes_h_) {
-			translation_factor_ = 3 * std::max(ipfp_->ged_data_.max_node_del_cost(*g_), ipfp_->ged_data_.max_edge_del_cost(*g_));
-		}
-		else if (num_nodes_g_ < num_nodes_h_) {
-			translation_factor_ = 3 * std::max(ipfp_->ged_data_.max_node_ins_cost(*h_), ipfp_->ged_data_.max_edge_ins_cost(*h_));
-		}
-	}
-}
-
-template<class UserNodeLabel, class UserEdgeLabel>
-std::size_t
-IPFP<UserNodeLabel, UserEdgeLabel>::
-QAPInstance_ ::
-num_rows() const {
-	switch(ipfp_->quadratic_model_) {
-	case QAPE:
-		return static_cast<std::size_t>(num_nodes_g_) + 1;
-	case B_QAP:
-		return static_cast<std::size_t>(num_nodes_g_) + static_cast<std::size_t>(num_nodes_h_);
-	default:
-		return static_cast<std::size_t>(num_nodes_g_);
-	}
-}
-
-template<class UserNodeLabel, class UserEdgeLabel>
-std::size_t
-IPFP<UserNodeLabel, UserEdgeLabel>::
-QAPInstance_ ::
-num_cols() const {
-	switch(ipfp_->quadratic_model_) {
-	case QAPE:
-		return static_cast<std::size_t>(num_nodes_h_) + 1;
-	case B_QAP:
-		return static_cast<std::size_t>(num_nodes_h_) + static_cast<std::size_t>(num_nodes_g_);
-	default:
-		return static_cast<std::size_t>(num_nodes_h_);
-	}
-}
-
-template<class UserNodeLabel, class UserEdgeLabel>
-std::size_t
-IPFP<UserNodeLabel, UserEdgeLabel>::
-QAPInstance_ ::
-num_nodes_g() const {
-	return num_nodes_g_;
-}
-
-template<class UserNodeLabel, class UserEdgeLabel>
-std::size_t
-IPFP<UserNodeLabel, UserEdgeLabel>::
-QAPInstance_ ::
-num_nodes_h() const {
-	return num_nodes_h_;
-}
-
-template<class UserNodeLabel, class UserEdgeLabel>
-double
-IPFP<UserNodeLabel, UserEdgeLabel>::
-QAPInstance_ ::
-operator() (std::size_t row, std::size_t col) const {
-	if (row >= num_rows() or col >= num_cols()) {
-		throw Error("Out of range error for FrankWolfe<UserNodeLabel, UserEdgeLabel>::QAPInstance_.");
-	}
-	double return_val{0.0};
-	switch(ipfp_->quadratic_model_) {
-	case QAP:
-		return_val += ipfp_->ged_data_.node_cost(g_->get_node_label(row), h_->get_node_label(col));
-		break;
-	case C_QAP:
-		return_val += ipfp_->ged_data_.node_cost(g_->get_node_label(row), h_->get_node_label(col));
-		if (num_nodes_g_ > num_nodes_h_) {
-			return_val -= ipfp_->ged_data_.node_cost(g_->get_node_label(row), dummy_label());
-		}
-		else if (num_nodes_g_ < num_nodes_h_) {
-			return_val -= ipfp_->ged_data_.node_cost(dummy_label(), h_->get_node_label(col));
-		}
-		if (num_nodes_g_ != num_nodes_h_) {
-			return_val += translation_factor_;
-		}
-		break;
-	case QAPE:
-		if (row < num_nodes_g_ and col < num_nodes_h_) {
-			return_val += ipfp_->ged_data_.node_cost(g_->get_node_label(row), h_->get_node_label(col));
-		}
-		else if (row < num_nodes_g_) {
-			return_val += ipfp_->ged_data_.node_cost(g_->get_node_label(row), dummy_label());
-		}
-		else if (col < num_nodes_h_) {
-			return_val += ipfp_->ged_data_.node_cost(dummy_label(), h_->get_node_label(col));
-		}
-		break;
-	case B_QAP:
-		if (row < num_nodes_g_ and col >= num_nodes_h_ and col != row + num_nodes_h_) {
-			return_val += ipfp_->omega_;
-		}
-		else if (row >= num_nodes_g_ and col < num_nodes_h_ and row != col + num_nodes_g_) {
-			return_val += ipfp_->omega_;
-		}
-		else if (row < num_nodes_g_ and col < num_nodes_h_) {
-			return_val += ipfp_->ged_data_.node_cost(g_->get_node_label(row), h_->get_node_label(col));
-		}
-		else if (row < num_nodes_g_) {
-			return_val += ipfp_->ged_data_.node_cost(g_->get_node_label(row), dummy_label());
-		}
-		else if (col < num_nodes_h_) {
-			return_val += ipfp_->ged_data_.node_cost(dummy_label(), h_->get_node_label(col));
-		}
-		break;
-	}
-	return return_val;
-}
-
-template<class UserNodeLabel, class UserEdgeLabel>
-double
-IPFP<UserNodeLabel, UserEdgeLabel>::
-QAPInstance_ ::
-quadratic_cost_b_qap_(std::size_t row_1, std::size_t col_1, std::size_t row_2, std::size_t col_2) const {
-	double return_val{0.0};
-	GEDGraph::EdgeID edge_g{g_->get_edge(row_1, row_2)};
-	GEDGraph::EdgeID edge_h{h_->get_edge(col_1, col_2)};
-	if (row_1 < num_nodes_g_ and  col_1 >= num_nodes_h_ and col_1 != row_1 + num_nodes_h_) {
-		return_val += ipfp_->omega_;
-	}
-	else if (row_2 < num_nodes_g_ and col_2 >= num_nodes_h_ and col_2 != row_2 + num_nodes_h_) {
-		return_val += ipfp_->omega_;
-	}
-	else if (col_1 < num_nodes_h_ and row_1 >= num_nodes_g_ and row_1 != col_1 + num_nodes_g_) {
-		return_val += ipfp_->omega_;
-	}
-	else if (col_2 < num_nodes_h_ and row_2 >= num_nodes_g_ and row_2 != col_2 + num_nodes_g_) {
-		return_val += ipfp_->omega_;
-	}
-	else if (row_1 < num_nodes_g_ and col_1 < num_nodes_h_ and row_2 < num_nodes_g_ and col_2 < num_nodes_h_) {
-		if (edge_g != GEDGraph::dummy_edge() and edge_h != GEDGraph::dummy_edge()) {
-			return_val += ipfp_->ged_data_.edge_cost(g_->get_edge_label(edge_g), h_->get_edge_label(edge_h));
-		}
-		else if (edge_g != GEDGraph::dummy_edge()) {
-			return_val += ipfp_->ged_data_.edge_cost(g_->get_edge_label(edge_g), dummy_label());
-		}
-		else if (edge_h != GEDGraph::dummy_edge()) {
-			return_val += ipfp_->ged_data_.edge_cost(dummy_label(), h_->get_edge_label(edge_h));
-		}
-	}
-	else if (row_1 < num_nodes_g_ and row_2 < num_nodes_g_) {
-		if (edge_g != GEDGraph::dummy_edge()) {
-			return_val += ipfp_->ged_data_.edge_cost(g_->get_edge_label(edge_g), dummy_label());
-		}
-	}
-	else if (col_1 < num_nodes_h_ and col_2 < num_nodes_h_) {
-		if (edge_h != GEDGraph::dummy_edge()) {
-			return_val += ipfp_->ged_data_.edge_cost(dummy_label(), h_->get_edge_label(edge_h));
-		}
-	}
-	return return_val;
-}
-
-template<class UserNodeLabel, class UserEdgeLabel>
-double
-IPFP<UserNodeLabel, UserEdgeLabel>::
-QAPInstance_ ::
-quadratic_cost_c_qap_(std::size_t row_1, std::size_t col_1, std::size_t row_2, std::size_t col_2) const {
-	double return_val{0.0};
-	GEDGraph::EdgeID edge_g{g_->get_edge(row_1, row_2)};
-	GEDGraph::EdgeID edge_h{h_->get_edge(col_1, col_2)};
-	if (edge_g != GEDGraph::dummy_edge() and edge_h != GEDGraph::dummy_edge()) {
-		return_val += ipfp_->ged_data_.edge_cost(g_->get_edge_label(edge_g), h_->get_edge_label(edge_h));
-	}
-	else if (edge_g != GEDGraph::dummy_edge()) {
-		return_val += ipfp_->ged_data_.edge_cost(g_->get_edge_label(edge_g), dummy_label());
-	}
-	else if (edge_h != GEDGraph::dummy_edge()) {
-		return_val += ipfp_->ged_data_.edge_cost(dummy_label(), h_->get_edge_label(edge_h));
-	}
-	if (edge_g != GEDGraph::dummy_edge() and num_nodes_g_ > num_nodes_h_) {
-		return_val -= 3 * ipfp_->ged_data_.edge_cost(g_->get_edge_label(edge_g), dummy_label());
-	}
-	else if (edge_h != GEDGraph::dummy_edge() and num_nodes_g_ < num_nodes_h_) {
-		return_val -= 3 * ipfp_->ged_data_.edge_cost(dummy_label(), h_->get_edge_label(edge_h));
-	}
-	if (num_nodes_g_ != num_nodes_h_) {
-		return_val += translation_factor_;
-	}
-	return return_val;
-}
-
-template<class UserNodeLabel, class UserEdgeLabel>
-double
-IPFP<UserNodeLabel, UserEdgeLabel>::
-QAPInstance_ ::
-quadratic_cost_qap_(std::size_t row_1, std::size_t col_1, std::size_t row_2, std::size_t col_2) const {
-	double return_val{0.0};
-	GEDGraph::EdgeID edge_g{g_->get_edge(row_1, row_2)};
-	GEDGraph::EdgeID edge_h{h_->get_edge(col_1, col_2)};
-	if (edge_g != GEDGraph::dummy_edge() and edge_h != GEDGraph::dummy_edge()) {
-		return_val += ipfp_->ged_data_.edge_cost(g_->get_edge_label(edge_g), h_->get_edge_label(edge_h));
-	}
-	else if (edge_g != GEDGraph::dummy_edge()) {
-		return_val += ipfp_->ged_data_.edge_cost(g_->get_edge_label(edge_g), dummy_label());
-	}
-	else if (edge_h != GEDGraph::dummy_edge()) {
-		return_val += ipfp_->ged_data_.edge_cost(dummy_label(), h_->get_edge_label(edge_h));
-	}
-	return return_val;
-}
-
-template<class UserNodeLabel, class UserEdgeLabel>
-double
-IPFP<UserNodeLabel, UserEdgeLabel>::
-QAPInstance_ ::
-quadratic_cost_qape_(std::size_t row_1, std::size_t col_1, std::size_t row_2, std::size_t col_2) const {
-	double return_val{0.0};
-	GEDGraph::EdgeID edge_g{g_->get_edge(row_1, row_2)};
-	GEDGraph::EdgeID edge_h{h_->get_edge(col_1, col_2)};
-	if (row_1 < num_nodes_g_ and col_1 < num_nodes_h_ and row_2 < num_nodes_g_ and col_2 < num_nodes_h_) {
-		if (edge_g != GEDGraph::dummy_edge() and edge_h != GEDGraph::dummy_edge()) {
-			return_val += ipfp_->ged_data_.edge_cost(g_->get_edge_label(edge_g), h_->get_edge_label(edge_h));
-		}
-		else if (edge_g != GEDGraph::dummy_edge()) {
-			return_val += ipfp_->ged_data_.edge_cost(g_->get_edge_label(edge_g), dummy_label());
-		}
-		else if (edge_h != GEDGraph::dummy_edge()) {
-			return_val += ipfp_->ged_data_.edge_cost(dummy_label(), h_->get_edge_label(edge_h));
-		}
-	}
-	else if (row_1 < num_nodes_g_ and row_2 < num_nodes_g_) {
-		if (edge_g != GEDGraph::dummy_edge()) {
-			return_val += ipfp_->ged_data_.edge_cost(g_->get_edge_label(edge_g), dummy_label());
-		}
-	}
-	else if (col_1 < num_nodes_h_ and col_2 < num_nodes_h_) {
-		if (edge_h != GEDGraph::dummy_edge()) {
-			return_val += ipfp_->ged_data_.edge_cost(dummy_label(), h_->get_edge_label(edge_h));
-		}
-	}
-	return return_val;
-}
-
-template<class UserNodeLabel, class UserEdgeLabel>
-double
-IPFP<UserNodeLabel, UserEdgeLabel>::
-QAPInstance_ ::
-operator() (std::size_t row_1, std::size_t col_1, std::size_t row_2, std::size_t col_2) const {
-	if (row_1 >= num_rows() or col_1 >= num_cols() or row_2 >= num_rows() or col_2 >= num_cols()) {
-		throw Error("Out of range error for FrankWolfe<UserNodeLabel, UserEdgeLabel>::QAPInstance_.");
-	}
-	if (row_1 == row_2 or col_1 == col_2) {
-		return 0.0;
-	}
-	double return_val{0.0};
-	switch(ipfp_->quadratic_model_) {
-	case QAP:
-		return_val += quadratic_cost_qap_(row_1, col_1, row_2, col_2);
-		break;
-	case C_QAP:
-		return_val += quadratic_cost_c_qap_(row_1, col_1, row_2, col_2);
-		break;
-	case QAPE:
-		return_val += quadratic_cost_qape_(row_1, col_1, row_2, col_2);
-		break;
-	case B_QAP:
-		return_val += quadratic_cost_b_qap_(row_1, col_1, row_2, col_2);
-		break;
-	}
-	return return_val;
-}
-
-}
-
-#endif /* SRC_METHODS_IPFP_IPP_ */
-=======
-/***************************************************************************
- *                                                                          *
- *   Copyright (C) 2018 by David B. Blumenthal                              *
- *                                                                          *
- *   This file is part of GEDLIB.                                           *
- *                                                                          *
- *   GEDLIB is free software: you can redistribute it and/or modify it      *
- *   under the terms of the GNU Lesser General Public License as published  *
- *   by the Free Software Foundation, either version 3 of the License, or   *
- *   (at your option) any later version.                                    *
- *                                                                          *
- *   GEDLIB is distributed in the hope that it will be useful,              *
- *   but WITHOUT ANY WARRANTY; without even the implied warranty of         *
- *   MERCHANTABILITY or FITNESS FOR A PARTICULAR PURPOSE. See the           *
- *   GNU Lesser General Public License for more details.                    *
- *                                                                          *
- *   You should have received a copy of the GNU Lesser General Public       *
- *   License along with GEDLIB. If not, see <http://www.gnu.org/licenses/>. *
- *                                                                          *
- ***************************************************************************/
-
-/*!
- * @file  ipfp.ipp
- * @brief ged::IPFP class definition.
- */
-
-#ifndef SRC_METHODS_IPFP_IPP_
-#define SRC_METHODS_IPFP_IPP_
-
-namespace ged {
-
-// === Definitions of destructor and constructor. ===
-template<class UserNodeLabel, class UserEdgeLabel>
-IPFP<UserNodeLabel, UserEdgeLabel>::
-~IPFP() {}
-
-template<class UserNodeLabel, class UserEdgeLabel>
-IPFP<UserNodeLabel, UserEdgeLabel>::
-IPFP(const GEDData<UserNodeLabel, UserEdgeLabel> & ged_data) :
-LSBasedMethod<UserNodeLabel, UserEdgeLabel>(ged_data),
-quadratic_model_{QAPE},
-lsape_model_{LSAPESolver::ECBP},
-epsilon_{0.001},
-max_itrs_{100},
-time_limit_in_sec_{0.0},
-omega_{0.0},
-qap_instance_() {}
-
-// === Definitions of member functions inherited from LSBasedMethod. ===
-template<class UserNodeLabel, class UserEdgeLabel>
-void
-IPFP<UserNodeLabel, UserEdgeLabel>::
-ls_run_from_initial_solution_(const GEDGraph & g, const GEDGraph & h, double lower_bound, const NodeMap & initial_node_map, NodeMap & output_node_map) {
-
-	// Start timer.
-	Timer timer(time_limit_in_sec_);
-
-	// Initialize output node map and upper bound.
-	output_node_map = initial_node_map;
-	double upper_bound{output_node_map.induced_cost()};
-
-	// Initialize fractional solution x (is integral at start).
-	DMatrix x;
-	node_map_to_matrix_(initial_node_map, x);
-	double linear_cost_x{compute_induced_linear_cost_(qap_instance_, x)};
-	double overall_cost_x{initial_node_map.induced_cost()};
-	bool x_is_integral{true};
-
-	// Initialize gradient direction b.
-	DMatrix b(qap_instance_.num_rows(), qap_instance_.num_cols());
-	double linear_cost_b{0.0};
-	double overall_cost_b{0.0};
-
-	// Initialize alpha, beta, and the step width.
-	double alpha{0.0};
-	double beta{0.0};
-	double step_width{0.0};
-
-	// Initialize linear problem and solvers.
-	DMatrix linear_problem(qap_instance_.num_rows(), qap_instance_.num_cols());
-	LSAPESolver lsape_solver;
-	lsape_solver.set_model(lsape_model_);
-	LSAPSolver lsap_solver;
-	if (quadratic_model_ == QAPE) {
-		lsape_solver.set_problem(&linear_problem);
-	}
-	else {
-		lsap_solver.set_problem(&linear_problem);
-	}
-	double min_linear_problem{0.0};
-
-	// Initialize linear cost matrix.
-	DMatrix linear_cost_matrix(qap_instance_.num_rows(), qap_instance_.num_cols());
-	init_linear_cost_matrix_(qap_instance_, linear_cost_matrix);
-
-	// Main loop.
-	for (std::size_t current_itr{1}; not termination_criterion_met_(timer, alpha, min_linear_problem, current_itr, lower_bound, upper_bound); current_itr++) {
-
-		// Compute the next gradient direction b and update the upper bound and the output node map.
-		init_next_linear_problem_(qap_instance_, x, linear_cost_matrix, linear_problem);
-		if (quadratic_model_ == QAPE) {
-			solve_linear_problem_(qap_instance_, lsape_solver, min_linear_problem, linear_cost_b, overall_cost_b, b);
-			if (overall_cost_b < upper_bound) {
-				upper_bound = overall_cost_b;
-				util::construct_node_map_from_solver(lsape_solver, output_node_map);
-			}
-		}
-		else {
-			solve_linear_problem_(qap_instance_, lsap_solver, min_linear_problem, linear_cost_b, overall_cost_b, b);
-			if (overall_cost_b < upper_bound) {
-				upper_bound = overall_cost_b;
-				util::construct_node_map_from_solver(lsap_solver, output_node_map);
-			}
-		}
-
-		// Determine the step width.
-		alpha = min_linear_problem - 2 * overall_cost_x + linear_cost_x;
-		beta = overall_cost_b + overall_cost_x - min_linear_problem - linear_cost_x;
-		if (beta > 0.00001) {
-			step_width = -alpha / (2 * beta);
-		}
-
-		// Update the possibly fractional solution x.
-		if (beta <= 0.00001 or step_width >= 1) {
-			x_is_integral = true;
-			x = b;
-			overall_cost_x = overall_cost_b;
-			linear_cost_x = linear_cost_b;
-		}
-		else {
-			x_is_integral = false;
-			x += (b - x) * step_width;
-			overall_cost_x -= (alpha * alpha) / (4 * beta);
-			linear_cost_x = compute_induced_linear_cost_(qap_instance_, x);
-		}
-	}
-
-	// If converged solution x is fractional, project it to integral solution.
-	if (not x_is_integral) {
-		DMatrix projection_problem(qap_instance_.num_rows(), qap_instance_.num_cols(), 1.0);
-		projection_problem -= x;
-		if (quadratic_model_ == QAPE) {
-			lsape_solver.set_problem(&projection_problem);
-			solve_linear_problem_(qap_instance_, lsape_solver, min_linear_problem, linear_cost_b, overall_cost_b, b);
-			if (overall_cost_b < upper_bound) {
-				upper_bound = overall_cost_b;
-				util::construct_node_map_from_solver(lsape_solver, output_node_map);
-			}
-		}
-		else {
-			lsap_solver.set_problem(&projection_problem);
-			solve_linear_problem_(qap_instance_, lsap_solver, min_linear_problem, linear_cost_b, overall_cost_b, b);
-			if (overall_cost_b < upper_bound) {
-				upper_bound = overall_cost_b;
-				util::construct_node_map_from_solver(lsap_solver, output_node_map);
-			}
-		}
-	}
-
-	// Set the induced cost of the output node map to the computed upper bound.
-	output_node_map.set_induced_cost(upper_bound);
-}
-
-template<class UserNodeLabel, class UserEdgeLabel>
-void
-IPFP<UserNodeLabel, UserEdgeLabel>::
-ls_runtime_init_(const GEDGraph & g, const GEDGraph & h) {
-	omega_ = this->ged_data_.max_edit_cost(g, h) + 10.0;
-	qap_instance_.init(this, g, h);
-}
-
-template<class UserNodeLabel, class UserEdgeLabel>
-void
-IPFP<UserNodeLabel, UserEdgeLabel>::
-ls_set_default_options_() {
-	quadratic_model_ = QAPE;
-	lsape_model_ = LSAPESolver::ECBP;
-	epsilon_ = 0.001;
-	max_itrs_ = 100;
-	time_limit_in_sec_ = 0.0;
-}
-
-template<class UserNodeLabel, class UserEdgeLabel>
-std::string
-IPFP<UserNodeLabel, UserEdgeLabel>::
-ls_valid_options_string_() const {
-	return "[--lsape-model <arg>] [--quadratic-model <arg>] [--iterations <arg>] [--time-limit <arg>] [--epsilon <arg>]";
-}
-
-template<class UserNodeLabel, class UserEdgeLabel>
-bool
-IPFP<UserNodeLabel, UserEdgeLabel>::
-ls_parse_option_(const std::string & option, const std::string & arg) {
-	if (option == "lsape-model") {
-		if (arg == "EBP") {
-			lsape_model_ = LSAPESolver::EBP;
-		}
-		else if (arg  == "FLWC") {
-			lsape_model_ = LSAPESolver::FLWC;
-		}
-		else if (arg  == "FLCC") {
-			lsape_model_ = LSAPESolver::FLCC;
-		}
-		else if (arg  == "FBP") {
-			lsape_model_ = LSAPESolver::FBP;
-		}
-		else if (arg == "SFBP") {
-			lsape_model_ = LSAPESolver::SFBP;
-		}
-		else if (arg  == "FBP0") {
-			lsape_model_ = LSAPESolver::FBP0;
-		}
-		else if (arg  == "ECBP") {
-			lsape_model_ = LSAPESolver::ECBP;
-		}
-		else {
-			throw ged::Error(std::string("Invalid argument ") + arg + " for option lsape-model. Usage: options = \"[--lsape-model ECBP|EBP|FLWC|FLCC|FBP|SFBP|FBP0] [...]\"");
-		}
-		return true;
-	}
-	else if (option == "time-limit") {
-		try {
-			time_limit_in_sec_ = std::stod(arg);
-		}
-		catch (...) {
-			throw Error(std::string("Invalid argument \"") + arg + "\" for option time-limit.  Usage: options = \"[--time-limit <convertible to double>] [...]");
-		}
-		return true;
-	}
-	else if (option == "quadratic-model") {
-		if (arg == "QAPE") {
-			quadratic_model_ = QAPE;
-		}
-		else if (arg  == "B-QAP") {
-			quadratic_model_ = B_QAP;
-		}
-		else if (arg  == "C-QAP") {
-			quadratic_model_ = C_QAP;
-		}
-		else {
-			throw ged::Error(std::string("Invalid argument ") + arg  + " for option quadratic-model. Usage: options = \"[--quadratic-model QAPE|B-QAP|C-QAP] [...]\"");
-		}
-		return true;
-	}
-	else if (option == "iterations") {
-		try {
-			max_itrs_ = std::stoi(arg);
-		}
-		catch (...) {
-			throw Error(std::string("Invalid argument \"") + arg + "\" for option iterations. Usage: options = \"[--iterations <convertible to int>] [...]");
-		}
-		return true;
-	}
-	else if (option == "epsilon") {
-		try {
-			epsilon_ = std::stod(arg);
-		}
-		catch (...) {
-			throw Error(std::string("Invalid argument \"") + arg + "\" for option epsilon. Usage: options = \"[--epsilon <convertible to double greater 0>] [...]");
-		}
-		if (epsilon_ <= 0) {
-			throw Error(std::string("Invalid argument \"") + arg + "\" for option epsilon. Usage: options = \"[--epsilon <convertible to double greater 0>] [...]");
-		}
-		return true;
-	}
-	return false;
-}
-
-// == Definitions of private helper member functions. ===
-
-template<class UserNodeLabel, class UserEdgeLabel>
-void
-IPFP<UserNodeLabel, UserEdgeLabel>::
-node_map_to_matrix_(const NodeMap & node_map, DMatrix & matrix) const {
-	matrix.resize(qap_instance_.num_rows(), qap_instance_.num_cols());
-	matrix.set_to_val(0.0);
-	std::vector<NodeMap::Assignment> relation;
-	node_map.as_relation(relation);
-	for (auto assignment : relation) {
-		std::size_t row{undefined()};
-		std::size_t col{undefined()};
-		if (assignment.first != GEDGraph::dummy_node()) {
-			row = assignment.first;
-		}
-		if (assignment.second != GEDGraph::dummy_node()) {
-			col = assignment.second;
-		}
-		if ((row != undefined()) and (col != undefined())) {
-			matrix(row, col) = 1.0;
-		}
-		else if (row != undefined()) {
-			if (quadratic_model_ == QAPE) {
-				matrix(row, matrix.num_cols() - 1) = 1.0;
-			}
-			else if (quadratic_model_ == B_QAP){
-				matrix(row, row + qap_instance_.num_nodes_h()) = 1.0;
-			}
-		}
-		else if (col != undefined()) {
-			if (quadratic_model_ == QAPE) {
-				matrix(matrix.num_rows() - 1, col) = 1.0;
-			}
-			else if (quadratic_model_ == B_QAP){
-				matrix(col + qap_instance_.num_nodes_g(), col) = 1.0;
-			}
-		}
-	}
-}
-
-template<class UserNodeLabel, class UserEdgeLabel>
-void
-IPFP<UserNodeLabel, UserEdgeLabel>::
-init_linear_cost_matrix_(const QAPInstance_ & qap_instance, DMatrix & linear_cost_matrix) const {
-	for (std::size_t row_1{0}; row_1 < linear_cost_matrix.num_rows(); row_1++) {
-		for (std::size_t col_1{0}; col_1 < linear_cost_matrix.num_cols(); col_1++) {
-			linear_cost_matrix(row_1, col_1) = qap_instance(row_1, col_1);
-		}
-	}
-}
-
-
-template<class UserNodeLabel, class UserEdgeLabel>
-void
-IPFP<UserNodeLabel, UserEdgeLabel>::
-init_next_linear_problem_(const QAPInstance_ & qap_instance, const DMatrix & x, const DMatrix & linear_cost_matrix, DMatrix & linear_problem) const {
-	std::vector<NodeMap::Assignment> support_x;
-	for (std::size_t col{0}; col < linear_problem.num_cols(); col++) {
-		for (std::size_t row{0}; row < linear_problem.num_rows(); row++) {
-			if (x(row, col) != 0) {
-				support_x.emplace_back(row, col);
-			}
-		}
-	}
-	for (std::size_t col{0}; col < linear_problem.num_cols(); col++) {
-		for (std::size_t row{0}; row < linear_problem.num_rows(); row++) {
-			linear_problem(row, col) = 0.0;
-			for (const auto & assignment : support_x) {
-				linear_problem(row, col) += qap_instance(row, col, assignment.first, assignment.second) * x(assignment.first, assignment.second);
-			}
-		}
-	}
-	linear_problem += linear_cost_matrix;
-}
-
-template<class UserNodeLabel, class UserEdgeLabel>
-bool
-IPFP<UserNodeLabel, UserEdgeLabel>::
-termination_criterion_met_(const Timer & timer, const double & alpha, const double & min_linear_problem, const std::size_t & current_itr, double lower_bound, double upper_bound) const {
-	if (current_itr == 1) {
-		return false;
-	}
-	if (lower_bound >= upper_bound) {
-		return true;
-	}
-	if (timer.expired()) {
-		return true;
-	}
-	if (max_itrs_ > 0 and current_itr > max_itrs_) {
-		return true;
-	}
-	if (min_linear_problem < 0.00001) {
-		return std::fabs(alpha) < epsilon_;
-	}
-	return std::fabs(alpha / min_linear_problem) < epsilon_;
-}
-
-template<class UserNodeLabel, class UserEdgeLabel>
-void
-IPFP<UserNodeLabel, UserEdgeLabel>::
-solve_linear_problem_(const QAPInstance_ & qap_instance, LSAPSolver & solver,
-		double & min_linear_problem, double & linear_cost_b, double & overall_cost_b, DMatrix & b) const {
-	solver.solve();
-	min_linear_problem = solver.minimal_cost();
-	solver_to_matrix_(solver, b);
-	linear_cost_b = compute_induced_linear_cost_(qap_instance, solver);
-	overall_cost_b = linear_cost_b + 0.5 * compute_induced_quadratic_cost_(qap_instance, solver);
-}
-
-template<class UserNodeLabel, class UserEdgeLabel>
-void
-IPFP<UserNodeLabel, UserEdgeLabel>::
-solve_linear_problem_(const QAPInstance_ & qap_instance, LSAPESolver & solver,
-		double & min_linear_problem, double & linear_cost_b, double & overall_cost_b, DMatrix & b) const {
-	solver.solve();
-	min_linear_problem = solver.minimal_cost();
-	solver_to_matrix_(solver, b);
-	linear_cost_b = compute_induced_linear_cost_(qap_instance, solver);
-	overall_cost_b = linear_cost_b + 0.5 * compute_induced_quadratic_cost_(qap_instance, solver);
-}
-
-template<class UserNodeLabel, class UserEdgeLabel>
-double
-IPFP<UserNodeLabel, UserEdgeLabel>::
-compute_induced_linear_cost_(const QAPInstance_ & qap_instance, const DMatrix & x) const {
-	double linear_cost{0.0};
-	for (std::size_t row{0}; row < qap_instance.num_rows(); row++) {
-		for (std::size_t col{0}; col < qap_instance.num_cols(); col++) {
-			linear_cost += qap_instance(row, col) * x(row, col);
-		}
-	}
-	return linear_cost;
-}
-
-template<class UserNodeLabel, class UserEdgeLabel>
-void
-IPFP<UserNodeLabel, UserEdgeLabel>::
-solver_to_matrix_(const LSAPSolver & solver, DMatrix & b) const {
-	b.matrix().setZero();
-	for (std::size_t row{0}; row < solver.num_rows(); row++) {
-		if (solver.get_assigned_col(row) < solver.num_cols()) {
-			b(row, solver.get_assigned_col(row)) = 1.0;
-		}
-	}
-}
-
-template<class UserNodeLabel, class UserEdgeLabel>
-void
-IPFP<UserNodeLabel, UserEdgeLabel>::
-solver_to_matrix_(const LSAPESolver & solver, DMatrix & b) const {
-	b.matrix().setZero();
-	for (std::size_t row{0}; row < solver.num_rows(); row++) {
-		b(row, solver.get_assigned_col(row)) = 1.0;
-	}
-	for (std::size_t col{0}; col < solver.num_cols(); col++) {
-		if (solver.get_assigned_row(col) == solver.num_rows()) {
-			b(solver.get_assigned_row(col), col) = 1.0;
-		}
-	}
-}
-
-template<class UserNodeLabel, class UserEdgeLabel>
-double
-IPFP<UserNodeLabel, UserEdgeLabel>::
-compute_induced_linear_cost_(const QAPInstance_ & qap_instance, const LSAPSolver & solver) const {
-	double linear_cost{0.0};
-	for (std::size_t row{0}; row < solver.num_rows(); row++) {
-		if (solver.get_assigned_col(row) < solver.num_cols()) {
-			linear_cost += qap_instance(row, solver.get_assigned_col(row));
-		}
-	}
-	return linear_cost;
-}
-
-template<class UserNodeLabel, class UserEdgeLabel>
-double
-IPFP<UserNodeLabel, UserEdgeLabel>::
-compute_induced_linear_cost_(const QAPInstance_ & qap_instance, const LSAPESolver & solver) const {
-	double linear_cost{0.0};
-	for (std::size_t row{0}; row < solver.num_rows(); row++) {
-		linear_cost += qap_instance(row, solver.get_assigned_col(row));
-	}
-	for (std::size_t col{0}; col < solver.num_cols(); col++) {
-		if (solver.get_assigned_row(col) == solver.num_rows()) {
-			linear_cost += qap_instance(solver.get_assigned_row(col), col);
-		}
-	}
-	return linear_cost;
-}
-
-template<class UserNodeLabel, class UserEdgeLabel>
-double
-IPFP<UserNodeLabel, UserEdgeLabel>::
-compute_induced_quadratic_cost_(const QAPInstance_ & qap_instance, const LSAPSolver & solver) const {
-	double quadratic_cost{0.0};
-	std::vector<NodeMap::Assignment> assignments;
-	for (std::size_t row{0}; row < solver.num_rows(); row++) {
-		if (solver.get_assigned_col(row) < solver.num_cols()) {
-			assignments.emplace_back(row, solver.get_assigned_col(row));
-		}
-	}
-	for (const auto & assignment_1 : assignments) {
-		for (const auto & assignment_2 : assignments) {
-			quadratic_cost += qap_instance(assignment_1.first, assignment_1.second, assignment_2.first, assignment_2.second);
-		}
-	}
-	return quadratic_cost;
-}
-
-template<class UserNodeLabel, class UserEdgeLabel>
-double
-IPFP<UserNodeLabel, UserEdgeLabel>::
-compute_induced_quadratic_cost_(const QAPInstance_ & qap_instance, const LSAPESolver & solver) const {
-	double quadratic_cost{0.0};
-	std::vector<NodeMap::Assignment> assignments;
-	for (std::size_t row{0}; row < solver.num_rows(); row++) {
-		assignments.emplace_back(row, solver.get_assigned_col(row));
-	}
-	for (std::size_t col{0}; col < solver.num_cols(); col++) {
-		if (solver.get_assigned_row(col) == solver.num_rows()) {
-			assignments.emplace_back(solver.get_assigned_row(col), col);
-		}
-	}
-	for (const auto & assignment_1 : assignments) {
-		for (const auto & assignment_2 : assignments) {
-			quadratic_cost += qap_instance(assignment_1.first, assignment_1.second, assignment_2.first, assignment_2.second);
-		}
-	}
-	return quadratic_cost;
-}
-
-// === Definition of private class QAPInstance_. ===
-template<class UserNodeLabel, class UserEdgeLabel>
-IPFP<UserNodeLabel, UserEdgeLabel>::
-QAPInstance_ ::
-QAPInstance_() :
-ipfp_{nullptr},
-g_{nullptr},
-h_{nullptr},
-num_nodes_g_{0},
-num_nodes_h_{0},
-translation_factor_{0.0} {}
-
-template<class UserNodeLabel, class UserEdgeLabel>
-void
-IPFP<UserNodeLabel, UserEdgeLabel>::
-QAPInstance_ ::
-init(const IPFP<UserNodeLabel, UserEdgeLabel> * ipfp, const GEDGraph & g, const GEDGraph & h)  {
-	ipfp_ = ipfp;
-	g_ = &g;
-	h_ = &h;
-	num_nodes_g_ = g_->num_nodes();
-	num_nodes_h_ = h_->num_nodes();
-	if (ipfp_->quadratic_model_ == C_QAP) {
-		if (num_nodes_g_ > num_nodes_h_) {
-			translation_factor_ = 3 * std::max(ipfp_->ged_data_.max_node_del_cost(*g_), ipfp_->ged_data_.max_edge_del_cost(*g_));
-		}
-		else if (num_nodes_g_ < num_nodes_h_) {
-			translation_factor_ = 3 * std::max(ipfp_->ged_data_.max_node_ins_cost(*h_), ipfp_->ged_data_.max_edge_ins_cost(*h_));
-		}
-	}
-}
-
-template<class UserNodeLabel, class UserEdgeLabel>
-std::size_t
-IPFP<UserNodeLabel, UserEdgeLabel>::
-QAPInstance_ ::
-num_rows() const {
-	switch(ipfp_->quadratic_model_) {
-	case QAPE:
-		return static_cast<std::size_t>(num_nodes_g_) + 1;
-	case B_QAP:
-		return static_cast<std::size_t>(num_nodes_g_) + static_cast<std::size_t>(num_nodes_h_);
-	default:
-		return static_cast<std::size_t>(num_nodes_g_);
-	}
-}
-
-template<class UserNodeLabel, class UserEdgeLabel>
-std::size_t
-IPFP<UserNodeLabel, UserEdgeLabel>::
-QAPInstance_ ::
-num_cols() const {
-	switch(ipfp_->quadratic_model_) {
-	case QAPE:
-		return static_cast<std::size_t>(num_nodes_h_) + 1;
-	case B_QAP:
-		return static_cast<std::size_t>(num_nodes_h_) + static_cast<std::size_t>(num_nodes_g_);
-	default:
-		return static_cast<std::size_t>(num_nodes_h_);
-	}
-}
-
-template<class UserNodeLabel, class UserEdgeLabel>
-std::size_t
-IPFP<UserNodeLabel, UserEdgeLabel>::
-QAPInstance_ ::
-num_nodes_g() const {
-	return num_nodes_g_;
-}
-
-template<class UserNodeLabel, class UserEdgeLabel>
-std::size_t
-IPFP<UserNodeLabel, UserEdgeLabel>::
-QAPInstance_ ::
-num_nodes_h() const {
-	return num_nodes_h_;
-}
-
-template<class UserNodeLabel, class UserEdgeLabel>
-double
-IPFP<UserNodeLabel, UserEdgeLabel>::
-QAPInstance_ ::
-operator() (std::size_t row, std::size_t col) const {
-	if (row >= num_rows() or col >= num_cols()) {
-		throw Error("Out of range error for FrankWolfe<UserNodeLabel, UserEdgeLabel>::QAPInstance_.");
-	}
-	double return_val{0.0};
-	switch(ipfp_->quadratic_model_) {
-	case QAP:
-		return_val += ipfp_->ged_data_.node_cost(g_->get_node_label(row), h_->get_node_label(col));
-		break;
-	case C_QAP:
-		return_val += ipfp_->ged_data_.node_cost(g_->get_node_label(row), h_->get_node_label(col));
-		if (num_nodes_g_ > num_nodes_h_) {
-			return_val -= ipfp_->ged_data_.node_cost(g_->get_node_label(row), dummy_label());
-		}
-		else if (num_nodes_g_ < num_nodes_h_) {
-			return_val -= ipfp_->ged_data_.node_cost(dummy_label(), h_->get_node_label(col));
-		}
-		if (num_nodes_g_ != num_nodes_h_) {
-			return_val += translation_factor_;
-		}
-		break;
-	case QAPE:
-		if (row < num_nodes_g_ and col < num_nodes_h_) {
-			return_val += ipfp_->ged_data_.node_cost(g_->get_node_label(row), h_->get_node_label(col));
-		}
-		else if (row < num_nodes_g_) {
-			return_val += ipfp_->ged_data_.node_cost(g_->get_node_label(row), dummy_label());
-		}
-		else if (col < num_nodes_h_) {
-			return_val += ipfp_->ged_data_.node_cost(dummy_label(), h_->get_node_label(col));
-		}
-		break;
-	case B_QAP:
-		if (row < num_nodes_g_ and col >= num_nodes_h_ and col != row + num_nodes_h_) {
-			return_val += ipfp_->omega_;
-		}
-		else if (row >= num_nodes_g_ and col < num_nodes_h_ and row != col + num_nodes_g_) {
-			return_val += ipfp_->omega_;
-		}
-		else if (row < num_nodes_g_ and col < num_nodes_h_) {
-			return_val += ipfp_->ged_data_.node_cost(g_->get_node_label(row), h_->get_node_label(col));
-		}
-		else if (row < num_nodes_g_) {
-			return_val += ipfp_->ged_data_.node_cost(g_->get_node_label(row), dummy_label());
-		}
-		else if (col < num_nodes_h_) {
-			return_val += ipfp_->ged_data_.node_cost(dummy_label(), h_->get_node_label(col));
-		}
-		break;
-	}
-	return return_val;
-}
-
-template<class UserNodeLabel, class UserEdgeLabel>
-double
-IPFP<UserNodeLabel, UserEdgeLabel>::
-QAPInstance_ ::
-quadratic_cost_b_qap_(std::size_t row_1, std::size_t col_1, std::size_t row_2, std::size_t col_2) const {
-	double return_val{0.0};
-	GEDGraph::EdgeID edge_g{g_->get_edge(row_1, row_2)};
-	GEDGraph::EdgeID edge_h{h_->get_edge(col_1, col_2)};
-	if (row_1 < num_nodes_g_ and  col_1 >= num_nodes_h_ and col_1 != row_1 + num_nodes_h_) {
-		return_val += ipfp_->omega_;
-	}
-	else if (row_2 < num_nodes_g_ and col_2 >= num_nodes_h_ and col_2 != row_2 + num_nodes_h_) {
-		return_val += ipfp_->omega_;
-	}
-	else if (col_1 < num_nodes_h_ and row_1 >= num_nodes_g_ and row_1 != col_1 + num_nodes_g_) {
-		return_val += ipfp_->omega_;
-	}
-	else if (col_2 < num_nodes_h_ and row_2 >= num_nodes_g_ and row_2 != col_2 + num_nodes_g_) {
-		return_val += ipfp_->omega_;
-	}
-	else if (row_1 < num_nodes_g_ and col_1 < num_nodes_h_ and row_2 < num_nodes_g_ and col_2 < num_nodes_h_) {
-		if (edge_g != GEDGraph::dummy_edge() and edge_h != GEDGraph::dummy_edge()) {
-			return_val += ipfp_->ged_data_.edge_cost(g_->get_edge_label(edge_g), h_->get_edge_label(edge_h));
-		}
-		else if (edge_g != GEDGraph::dummy_edge()) {
-			return_val += ipfp_->ged_data_.edge_cost(g_->get_edge_label(edge_g), dummy_label());
-		}
-		else if (edge_h != GEDGraph::dummy_edge()) {
-			return_val += ipfp_->ged_data_.edge_cost(dummy_label(), h_->get_edge_label(edge_h));
-		}
-	}
-	else if (row_1 < num_nodes_g_ and row_2 < num_nodes_g_) {
-		if (edge_g != GEDGraph::dummy_edge()) {
-			return_val += ipfp_->ged_data_.edge_cost(g_->get_edge_label(edge_g), dummy_label());
-		}
-	}
-	else if (col_1 < num_nodes_h_ and col_2 < num_nodes_h_) {
-		if (edge_h != GEDGraph::dummy_edge()) {
-			return_val += ipfp_->ged_data_.edge_cost(dummy_label(), h_->get_edge_label(edge_h));
-		}
-	}
-	return return_val;
-}
-
-template<class UserNodeLabel, class UserEdgeLabel>
-double
-IPFP<UserNodeLabel, UserEdgeLabel>::
-QAPInstance_ ::
-quadratic_cost_c_qap_(std::size_t row_1, std::size_t col_1, std::size_t row_2, std::size_t col_2) const {
-	double return_val{0.0};
-	GEDGraph::EdgeID edge_g{g_->get_edge(row_1, row_2)};
-	GEDGraph::EdgeID edge_h{h_->get_edge(col_1, col_2)};
-	if (edge_g != GEDGraph::dummy_edge() and edge_h != GEDGraph::dummy_edge()) {
-		return_val += ipfp_->ged_data_.edge_cost(g_->get_edge_label(edge_g), h_->get_edge_label(edge_h));
-	}
-	else if (edge_g != GEDGraph::dummy_edge()) {
-		return_val += ipfp_->ged_data_.edge_cost(g_->get_edge_label(edge_g), dummy_label());
-	}
-	else if (edge_h != GEDGraph::dummy_edge()) {
-		return_val += ipfp_->ged_data_.edge_cost(dummy_label(), h_->get_edge_label(edge_h));
-	}
-	if (edge_g != GEDGraph::dummy_edge() and num_nodes_g_ > num_nodes_h_) {
-		return_val -= 3 * ipfp_->ged_data_.edge_cost(g_->get_edge_label(edge_g), dummy_label());
-	}
-	else if (edge_h != GEDGraph::dummy_edge() and num_nodes_g_ < num_nodes_h_) {
-		return_val -= 3 * ipfp_->ged_data_.edge_cost(dummy_label(), h_->get_edge_label(edge_h));
-	}
-	if (num_nodes_g_ != num_nodes_h_) {
-		return_val += translation_factor_;
-	}
-	return return_val;
-}
-
-template<class UserNodeLabel, class UserEdgeLabel>
-double
-IPFP<UserNodeLabel, UserEdgeLabel>::
-QAPInstance_ ::
-quadratic_cost_qap_(std::size_t row_1, std::size_t col_1, std::size_t row_2, std::size_t col_2) const {
-	double return_val{0.0};
-	GEDGraph::EdgeID edge_g{g_->get_edge(row_1, row_2)};
-	GEDGraph::EdgeID edge_h{h_->get_edge(col_1, col_2)};
-	if (edge_g != GEDGraph::dummy_edge() and edge_h != GEDGraph::dummy_edge()) {
-		return_val += ipfp_->ged_data_.edge_cost(g_->get_edge_label(edge_g), h_->get_edge_label(edge_h));
-	}
-	else if (edge_g != GEDGraph::dummy_edge()) {
-		return_val += ipfp_->ged_data_.edge_cost(g_->get_edge_label(edge_g), dummy_label());
-	}
-	else if (edge_h != GEDGraph::dummy_edge()) {
-		return_val += ipfp_->ged_data_.edge_cost(dummy_label(), h_->get_edge_label(edge_h));
-	}
-	return return_val;
-}
-
-template<class UserNodeLabel, class UserEdgeLabel>
-double
-IPFP<UserNodeLabel, UserEdgeLabel>::
-QAPInstance_ ::
-quadratic_cost_qape_(std::size_t row_1, std::size_t col_1, std::size_t row_2, std::size_t col_2) const {
-	double return_val{0.0};
-	GEDGraph::EdgeID edge_g{g_->get_edge(row_1, row_2)};
-	GEDGraph::EdgeID edge_h{h_->get_edge(col_1, col_2)};
-	if (row_1 < num_nodes_g_ and col_1 < num_nodes_h_ and row_2 < num_nodes_g_ and col_2 < num_nodes_h_) {
-		if (edge_g != GEDGraph::dummy_edge() and edge_h != GEDGraph::dummy_edge()) {
-			return_val += ipfp_->ged_data_.edge_cost(g_->get_edge_label(edge_g), h_->get_edge_label(edge_h));
-		}
-		else if (edge_g != GEDGraph::dummy_edge()) {
-			return_val += ipfp_->ged_data_.edge_cost(g_->get_edge_label(edge_g), dummy_label());
-		}
-		else if (edge_h != GEDGraph::dummy_edge()) {
-			return_val += ipfp_->ged_data_.edge_cost(dummy_label(), h_->get_edge_label(edge_h));
-		}
-	}
-	else if (row_1 < num_nodes_g_ and row_2 < num_nodes_g_) {
-		if (edge_g != GEDGraph::dummy_edge()) {
-			return_val += ipfp_->ged_data_.edge_cost(g_->get_edge_label(edge_g), dummy_label());
-		}
-	}
-	else if (col_1 < num_nodes_h_ and col_2 < num_nodes_h_) {
-		if (edge_h != GEDGraph::dummy_edge()) {
-			return_val += ipfp_->ged_data_.edge_cost(dummy_label(), h_->get_edge_label(edge_h));
-		}
-	}
-	return return_val;
-}
-
-template<class UserNodeLabel, class UserEdgeLabel>
-double
-IPFP<UserNodeLabel, UserEdgeLabel>::
-QAPInstance_ ::
-operator() (std::size_t row_1, std::size_t col_1, std::size_t row_2, std::size_t col_2) const {
-	if (row_1 >= num_rows() or col_1 >= num_cols() or row_2 >= num_rows() or col_2 >= num_cols()) {
-		throw Error("Out of range error for FrankWolfe<UserNodeLabel, UserEdgeLabel>::QAPInstance_.");
-	}
-	if (row_1 == row_2 or col_1 == col_2) {
-		return 0.0;
-	}
-	double return_val{0.0};
-	switch(ipfp_->quadratic_model_) {
-	case QAP:
-		return_val += quadratic_cost_qap_(row_1, col_1, row_2, col_2);
-		break;
-	case C_QAP:
-		return_val += quadratic_cost_c_qap_(row_1, col_1, row_2, col_2);
-		break;
-	case QAPE:
-		return_val += quadratic_cost_qape_(row_1, col_1, row_2, col_2);
-		break;
-	case B_QAP:
-		return_val += quadratic_cost_b_qap_(row_1, col_1, row_2, col_2);
-		break;
-	}
-	return return_val;
-}
-
-}
-
-#endif /* SRC_METHODS_IPFP_IPP_ */
->>>>>>> e32ba47f
+/***************************************************************************
+ *                                                                          *
+ *   Copyright (C) 2018 by David B. Blumenthal                              *
+ *                                                                          *
+ *   This file is part of GEDLIB.                                           *
+ *                                                                          *
+ *   GEDLIB is free software: you can redistribute it and/or modify it      *
+ *   under the terms of the GNU Lesser General Public License as published  *
+ *   by the Free Software Foundation, either version 3 of the License, or   *
+ *   (at your option) any later version.                                    *
+ *                                                                          *
+ *   GEDLIB is distributed in the hope that it will be useful,              *
+ *   but WITHOUT ANY WARRANTY; without even the implied warranty of         *
+ *   MERCHANTABILITY or FITNESS FOR A PARTICULAR PURPOSE. See the           *
+ *   GNU Lesser General Public License for more details.                    *
+ *                                                                          *
+ *   You should have received a copy of the GNU Lesser General Public       *
+ *   License along with GEDLIB. If not, see <http://www.gnu.org/licenses/>. *
+ *                                                                          *
+ ***************************************************************************/
+
+/*!
+ * @file  ipfp.ipp
+ * @brief ged::IPFP class definition.
+ */
+
+#ifndef SRC_METHODS_IPFP_IPP_
+#define SRC_METHODS_IPFP_IPP_
+
+namespace ged {
+
+// === Definitions of destructor and constructor. ===
+template<class UserNodeLabel, class UserEdgeLabel>
+IPFP<UserNodeLabel, UserEdgeLabel>::
+~IPFP() {}
+
+template<class UserNodeLabel, class UserEdgeLabel>
+IPFP<UserNodeLabel, UserEdgeLabel>::
+IPFP(const GEDData<UserNodeLabel, UserEdgeLabel> & ged_data) :
+LSBasedMethod<UserNodeLabel, UserEdgeLabel>(ged_data),
+quadratic_model_{QAPE},
+lsape_model_{LSAPESolver::ECBP},
+epsilon_{0.001},
+max_itrs_{100},
+time_limit_in_sec_{0.0},
+omega_{0.0},
+qap_instance_() {}
+
+// === Definitions of member functions inherited from LSBasedMethod. ===
+template<class UserNodeLabel, class UserEdgeLabel>
+void
+IPFP<UserNodeLabel, UserEdgeLabel>::
+ls_run_from_initial_solution_(const GEDGraph & g, const GEDGraph & h, double lower_bound, const NodeMap & initial_node_map, NodeMap & output_node_map) {
+
+	// Start timer.
+	Timer timer(time_limit_in_sec_);
+
+	// Initialize output node map and upper bound.
+	output_node_map = initial_node_map;
+	double upper_bound{output_node_map.induced_cost()};
+
+	// Initialize fractional solution x (is integral at start).
+	DMatrix x;
+	node_map_to_matrix_(initial_node_map, x);
+	double linear_cost_x{compute_induced_linear_cost_(qap_instance_, x)};
+	double overall_cost_x{initial_node_map.induced_cost()};
+	bool x_is_integral{true};
+
+	// Initialize gradient direction b.
+	DMatrix b(qap_instance_.num_rows(), qap_instance_.num_cols());
+	double linear_cost_b{0.0};
+	double overall_cost_b{0.0};
+
+	// Initialize alpha, beta, and the step width.
+	double alpha{0.0};
+	double beta{0.0};
+	double step_width{0.0};
+
+	// Initialize linear problem and solvers.
+	DMatrix linear_problem(qap_instance_.num_rows(), qap_instance_.num_cols());
+	LSAPESolver lsape_solver;
+	lsape_solver.set_model(lsape_model_);
+	LSAPSolver lsap_solver;
+	if (quadratic_model_ == QAPE) {
+		lsape_solver.set_problem(&linear_problem);
+	}
+	else {
+		lsap_solver.set_problem(&linear_problem);
+	}
+	double min_linear_problem{0.0};
+
+	// Initialize linear cost matrix.
+	DMatrix linear_cost_matrix(qap_instance_.num_rows(), qap_instance_.num_cols());
+	init_linear_cost_matrix_(qap_instance_, linear_cost_matrix);
+
+	// Main loop.
+	for (std::size_t current_itr{1}; not termination_criterion_met_(timer, alpha, min_linear_problem, current_itr, lower_bound, upper_bound); current_itr++) {
+
+		// Compute the next gradient direction b and update the upper bound and the output node map.
+		init_next_linear_problem_(qap_instance_, x, linear_cost_matrix, linear_problem);
+		if (quadratic_model_ == QAPE) {
+			solve_linear_problem_(qap_instance_, lsape_solver, min_linear_problem, linear_cost_b, overall_cost_b, b);
+			if (overall_cost_b < upper_bound) {
+				upper_bound = overall_cost_b;
+				util::construct_node_map_from_solver(lsape_solver, output_node_map);
+			}
+		}
+		else {
+			solve_linear_problem_(qap_instance_, lsap_solver, min_linear_problem, linear_cost_b, overall_cost_b, b);
+			if (overall_cost_b < upper_bound) {
+				upper_bound = overall_cost_b;
+				util::construct_node_map_from_solver(lsap_solver, output_node_map);
+			}
+		}
+
+		// Determine the step width.
+		alpha = min_linear_problem - 2 * overall_cost_x + linear_cost_x;
+		beta = overall_cost_b + overall_cost_x - min_linear_problem - linear_cost_x;
+		if (beta > 0.00001) {
+			step_width = -alpha / (2 * beta);
+		}
+
+		// Update the possibly fractional solution x.
+		if (beta <= 0.00001 or step_width >= 1) {
+			x_is_integral = true;
+			x = b;
+			overall_cost_x = overall_cost_b;
+			linear_cost_x = linear_cost_b;
+		}
+		else {
+			x_is_integral = false;
+			x += (b - x) * step_width;
+			overall_cost_x -= (alpha * alpha) / (4 * beta);
+			linear_cost_x = compute_induced_linear_cost_(qap_instance_, x);
+		}
+	}
+
+	// If converged solution x is fractional, project it to integral solution.
+	if (not x_is_integral) {
+		DMatrix projection_problem(qap_instance_.num_rows(), qap_instance_.num_cols(), 1.0);
+		projection_problem -= x;
+		if (quadratic_model_ == QAPE) {
+			lsape_solver.set_problem(&projection_problem);
+			solve_linear_problem_(qap_instance_, lsape_solver, min_linear_problem, linear_cost_b, overall_cost_b, b);
+			if (overall_cost_b < upper_bound) {
+				upper_bound = overall_cost_b;
+				util::construct_node_map_from_solver(lsape_solver, output_node_map);
+			}
+		}
+		else {
+			lsap_solver.set_problem(&projection_problem);
+			solve_linear_problem_(qap_instance_, lsap_solver, min_linear_problem, linear_cost_b, overall_cost_b, b);
+			if (overall_cost_b < upper_bound) {
+				upper_bound = overall_cost_b;
+				util::construct_node_map_from_solver(lsap_solver, output_node_map);
+			}
+		}
+	}
+
+	// Set the induced cost of the output node map to the computed upper bound.
+	output_node_map.set_induced_cost(upper_bound);
+}
+
+template<class UserNodeLabel, class UserEdgeLabel>
+void
+IPFP<UserNodeLabel, UserEdgeLabel>::
+ls_runtime_init_(const GEDGraph & g, const GEDGraph & h) {
+	omega_ = this->ged_data_.max_edit_cost(g, h) + 10.0;
+	qap_instance_.init(this, g, h);
+}
+
+template<class UserNodeLabel, class UserEdgeLabel>
+void
+IPFP<UserNodeLabel, UserEdgeLabel>::
+ls_set_default_options_() {
+	quadratic_model_ = QAPE;
+	lsape_model_ = LSAPESolver::ECBP;
+	epsilon_ = 0.001;
+	max_itrs_ = 100;
+	time_limit_in_sec_ = 0.0;
+}
+
+template<class UserNodeLabel, class UserEdgeLabel>
+std::string
+IPFP<UserNodeLabel, UserEdgeLabel>::
+ls_valid_options_string_() const {
+	return "[--lsape-model <arg>] [--quadratic-model <arg>] [--iterations <arg>] [--time-limit <arg>] [--epsilon <arg>]";
+}
+
+template<class UserNodeLabel, class UserEdgeLabel>
+bool
+IPFP<UserNodeLabel, UserEdgeLabel>::
+ls_parse_option_(const std::string & option, const std::string & arg) {
+	if (option == "lsape-model") {
+		if (arg == "EBP") {
+			lsape_model_ = LSAPESolver::EBP;
+		}
+		else if (arg  == "FLWC") {
+			lsape_model_ = LSAPESolver::FLWC;
+		}
+		else if (arg  == "FLCC") {
+			lsape_model_ = LSAPESolver::FLCC;
+		}
+		else if (arg  == "FBP") {
+			lsape_model_ = LSAPESolver::FBP;
+		}
+		else if (arg == "SFBP") {
+			lsape_model_ = LSAPESolver::SFBP;
+		}
+		else if (arg  == "FBP0") {
+			lsape_model_ = LSAPESolver::FBP0;
+		}
+		else if (arg  == "ECBP") {
+			lsape_model_ = LSAPESolver::ECBP;
+		}
+		else {
+			throw ged::Error(std::string("Invalid argument ") + arg + " for option lsape-model. Usage: options = \"[--lsape-model ECBP|EBP|FLWC|FLCC|FBP|SFBP|FBP0] [...]\"");
+		}
+		return true;
+	}
+	else if (option == "time-limit") {
+		try {
+			time_limit_in_sec_ = std::stod(arg);
+		}
+		catch (...) {
+			throw Error(std::string("Invalid argument \"") + arg + "\" for option time-limit.  Usage: options = \"[--time-limit <convertible to double>] [...]");
+		}
+		return true;
+	}
+	else if (option == "quadratic-model") {
+		if (arg == "QAPE") {
+			quadratic_model_ = QAPE;
+		}
+		else if (arg  == "B-QAP") {
+			quadratic_model_ = B_QAP;
+		}
+		else if (arg  == "C-QAP") {
+			quadratic_model_ = C_QAP;
+		}
+		else {
+			throw ged::Error(std::string("Invalid argument ") + arg  + " for option quadratic-model. Usage: options = \"[--quadratic-model QAPE|B-QAP|C-QAP] [...]\"");
+		}
+		return true;
+	}
+	else if (option == "iterations") {
+		try {
+			max_itrs_ = std::stoi(arg);
+		}
+		catch (...) {
+			throw Error(std::string("Invalid argument \"") + arg + "\" for option iterations. Usage: options = \"[--iterations <convertible to int>] [...]");
+		}
+		return true;
+	}
+	else if (option == "epsilon") {
+		try {
+			epsilon_ = std::stod(arg);
+		}
+		catch (...) {
+			throw Error(std::string("Invalid argument \"") + arg + "\" for option epsilon. Usage: options = \"[--epsilon <convertible to double greater 0>] [...]");
+		}
+		if (epsilon_ <= 0) {
+			throw Error(std::string("Invalid argument \"") + arg + "\" for option epsilon. Usage: options = \"[--epsilon <convertible to double greater 0>] [...]");
+		}
+		return true;
+	}
+	return false;
+}
+
+// == Definitions of private helper member functions. ===
+
+template<class UserNodeLabel, class UserEdgeLabel>
+void
+IPFP<UserNodeLabel, UserEdgeLabel>::
+node_map_to_matrix_(const NodeMap & node_map, DMatrix & matrix) const {
+	matrix.resize(qap_instance_.num_rows(), qap_instance_.num_cols());
+	matrix.set_to_val(0.0);
+	std::vector<NodeMap::Assignment> relation;
+	node_map.as_relation(relation);
+	for (auto assignment : relation) {
+		std::size_t row{undefined()};
+		std::size_t col{undefined()};
+		if (assignment.first != GEDGraph::dummy_node()) {
+			row = assignment.first;
+		}
+		if (assignment.second != GEDGraph::dummy_node()) {
+			col = assignment.second;
+		}
+		if ((row != undefined()) and (col != undefined())) {
+			matrix(row, col) = 1.0;
+		}
+		else if (row != undefined()) {
+			if (quadratic_model_ == QAPE) {
+				matrix(row, matrix.num_cols() - 1) = 1.0;
+			}
+			else if (quadratic_model_ == B_QAP){
+				matrix(row, row + qap_instance_.num_nodes_h()) = 1.0;
+			}
+		}
+		else if (col != undefined()) {
+			if (quadratic_model_ == QAPE) {
+				matrix(matrix.num_rows() - 1, col) = 1.0;
+			}
+			else if (quadratic_model_ == B_QAP){
+				matrix(col + qap_instance_.num_nodes_g(), col) = 1.0;
+			}
+		}
+	}
+}
+
+template<class UserNodeLabel, class UserEdgeLabel>
+void
+IPFP<UserNodeLabel, UserEdgeLabel>::
+init_linear_cost_matrix_(const QAPInstance_ & qap_instance, DMatrix & linear_cost_matrix) const {
+	for (std::size_t row_1{0}; row_1 < linear_cost_matrix.num_rows(); row_1++) {
+		for (std::size_t col_1{0}; col_1 < linear_cost_matrix.num_cols(); col_1++) {
+			linear_cost_matrix(row_1, col_1) = qap_instance(row_1, col_1);
+		}
+	}
+}
+
+
+template<class UserNodeLabel, class UserEdgeLabel>
+void
+IPFP<UserNodeLabel, UserEdgeLabel>::
+init_next_linear_problem_(const QAPInstance_ & qap_instance, const DMatrix & x, const DMatrix & linear_cost_matrix, DMatrix & linear_problem) const {
+	std::vector<NodeMap::Assignment> support_x;
+	for (std::size_t col{0}; col < linear_problem.num_cols(); col++) {
+		for (std::size_t row{0}; row < linear_problem.num_rows(); row++) {
+			if (x(row, col) != 0) {
+				support_x.emplace_back(row, col);
+			}
+		}
+	}
+	for (std::size_t col{0}; col < linear_problem.num_cols(); col++) {
+		for (std::size_t row{0}; row < linear_problem.num_rows(); row++) {
+			linear_problem(row, col) = 0.0;
+			for (const auto & assignment : support_x) {
+				linear_problem(row, col) += qap_instance(row, col, assignment.first, assignment.second) * x(assignment.first, assignment.second);
+			}
+		}
+	}
+	linear_problem += linear_cost_matrix;
+}
+
+template<class UserNodeLabel, class UserEdgeLabel>
+bool
+IPFP<UserNodeLabel, UserEdgeLabel>::
+termination_criterion_met_(const Timer & timer, const double & alpha, const double & min_linear_problem, const std::size_t & current_itr, double lower_bound, double upper_bound) const {
+	if (current_itr == 1) {
+		return false;
+	}
+	if (lower_bound >= upper_bound) {
+		return true;
+	}
+	if (timer.expired()) {
+		return true;
+	}
+	if (max_itrs_ > 0 and current_itr > max_itrs_) {
+		return true;
+	}
+	if (min_linear_problem < 0.00001) {
+		return std::fabs(alpha) < epsilon_;
+	}
+	return std::fabs(alpha / min_linear_problem) < epsilon_;
+}
+
+template<class UserNodeLabel, class UserEdgeLabel>
+void
+IPFP<UserNodeLabel, UserEdgeLabel>::
+solve_linear_problem_(const QAPInstance_ & qap_instance, LSAPSolver & solver,
+		double & min_linear_problem, double & linear_cost_b, double & overall_cost_b, DMatrix & b) const {
+	solver.solve();
+	min_linear_problem = solver.minimal_cost();
+	solver_to_matrix_(solver, b);
+	linear_cost_b = compute_induced_linear_cost_(qap_instance, solver);
+	overall_cost_b = linear_cost_b + 0.5 * compute_induced_quadratic_cost_(qap_instance, solver);
+}
+
+template<class UserNodeLabel, class UserEdgeLabel>
+void
+IPFP<UserNodeLabel, UserEdgeLabel>::
+solve_linear_problem_(const QAPInstance_ & qap_instance, LSAPESolver & solver,
+		double & min_linear_problem, double & linear_cost_b, double & overall_cost_b, DMatrix & b) const {
+	solver.solve();
+	min_linear_problem = solver.minimal_cost();
+	solver_to_matrix_(solver, b);
+	linear_cost_b = compute_induced_linear_cost_(qap_instance, solver);
+	overall_cost_b = linear_cost_b + 0.5 * compute_induced_quadratic_cost_(qap_instance, solver);
+}
+
+template<class UserNodeLabel, class UserEdgeLabel>
+double
+IPFP<UserNodeLabel, UserEdgeLabel>::
+compute_induced_linear_cost_(const QAPInstance_ & qap_instance, const DMatrix & x) const {
+	double linear_cost{0.0};
+	for (std::size_t row{0}; row < qap_instance.num_rows(); row++) {
+		for (std::size_t col{0}; col < qap_instance.num_cols(); col++) {
+			linear_cost += qap_instance(row, col) * x(row, col);
+		}
+	}
+	return linear_cost;
+}
+
+template<class UserNodeLabel, class UserEdgeLabel>
+void
+IPFP<UserNodeLabel, UserEdgeLabel>::
+solver_to_matrix_(const LSAPSolver & solver, DMatrix & b) const {
+	b.matrix().setZero();
+	for (std::size_t row{0}; row < solver.num_rows(); row++) {
+		if (solver.get_assigned_col(row) < solver.num_cols()) {
+			b(row, solver.get_assigned_col(row)) = 1.0;
+		}
+	}
+}
+
+template<class UserNodeLabel, class UserEdgeLabel>
+void
+IPFP<UserNodeLabel, UserEdgeLabel>::
+solver_to_matrix_(const LSAPESolver & solver, DMatrix & b) const {
+	b.matrix().setZero();
+	for (std::size_t row{0}; row < solver.num_rows(); row++) {
+		b(row, solver.get_assigned_col(row)) = 1.0;
+	}
+	for (std::size_t col{0}; col < solver.num_cols(); col++) {
+		if (solver.get_assigned_row(col) == solver.num_rows()) {
+			b(solver.get_assigned_row(col), col) = 1.0;
+		}
+	}
+}
+
+template<class UserNodeLabel, class UserEdgeLabel>
+double
+IPFP<UserNodeLabel, UserEdgeLabel>::
+compute_induced_linear_cost_(const QAPInstance_ & qap_instance, const LSAPSolver & solver) const {
+	double linear_cost{0.0};
+	for (std::size_t row{0}; row < solver.num_rows(); row++) {
+		if (solver.get_assigned_col(row) < solver.num_cols()) {
+			linear_cost += qap_instance(row, solver.get_assigned_col(row));
+		}
+	}
+	return linear_cost;
+}
+
+template<class UserNodeLabel, class UserEdgeLabel>
+double
+IPFP<UserNodeLabel, UserEdgeLabel>::
+compute_induced_linear_cost_(const QAPInstance_ & qap_instance, const LSAPESolver & solver) const {
+	double linear_cost{0.0};
+	for (std::size_t row{0}; row < solver.num_rows(); row++) {
+		linear_cost += qap_instance(row, solver.get_assigned_col(row));
+	}
+	for (std::size_t col{0}; col < solver.num_cols(); col++) {
+		if (solver.get_assigned_row(col) == solver.num_rows()) {
+			linear_cost += qap_instance(solver.get_assigned_row(col), col);
+		}
+	}
+	return linear_cost;
+}
+
+template<class UserNodeLabel, class UserEdgeLabel>
+double
+IPFP<UserNodeLabel, UserEdgeLabel>::
+compute_induced_quadratic_cost_(const QAPInstance_ & qap_instance, const LSAPSolver & solver) const {
+	double quadratic_cost{0.0};
+	std::vector<NodeMap::Assignment> assignments;
+	for (std::size_t row{0}; row < solver.num_rows(); row++) {
+		if (solver.get_assigned_col(row) < solver.num_cols()) {
+			assignments.emplace_back(row, solver.get_assigned_col(row));
+		}
+	}
+	for (const auto & assignment_1 : assignments) {
+		for (const auto & assignment_2 : assignments) {
+			quadratic_cost += qap_instance(assignment_1.first, assignment_1.second, assignment_2.first, assignment_2.second);
+		}
+	}
+	return quadratic_cost;
+}
+
+template<class UserNodeLabel, class UserEdgeLabel>
+double
+IPFP<UserNodeLabel, UserEdgeLabel>::
+compute_induced_quadratic_cost_(const QAPInstance_ & qap_instance, const LSAPESolver & solver) const {
+	double quadratic_cost{0.0};
+	std::vector<NodeMap::Assignment> assignments;
+	for (std::size_t row{0}; row < solver.num_rows(); row++) {
+		assignments.emplace_back(row, solver.get_assigned_col(row));
+	}
+	for (std::size_t col{0}; col < solver.num_cols(); col++) {
+		if (solver.get_assigned_row(col) == solver.num_rows()) {
+			assignments.emplace_back(solver.get_assigned_row(col), col);
+		}
+	}
+	for (const auto & assignment_1 : assignments) {
+		for (const auto & assignment_2 : assignments) {
+			quadratic_cost += qap_instance(assignment_1.first, assignment_1.second, assignment_2.first, assignment_2.second);
+		}
+	}
+	return quadratic_cost;
+}
+
+// === Definition of private class QAPInstance_. ===
+template<class UserNodeLabel, class UserEdgeLabel>
+IPFP<UserNodeLabel, UserEdgeLabel>::
+QAPInstance_ ::
+QAPInstance_() :
+ipfp_{nullptr},
+g_{nullptr},
+h_{nullptr},
+num_nodes_g_{0},
+num_nodes_h_{0},
+translation_factor_{0.0} {}
+
+template<class UserNodeLabel, class UserEdgeLabel>
+void
+IPFP<UserNodeLabel, UserEdgeLabel>::
+QAPInstance_ ::
+init(const IPFP<UserNodeLabel, UserEdgeLabel> * ipfp, const GEDGraph & g, const GEDGraph & h)  {
+	ipfp_ = ipfp;
+	g_ = &g;
+	h_ = &h;
+	num_nodes_g_ = g_->num_nodes();
+	num_nodes_h_ = h_->num_nodes();
+	if (ipfp_->quadratic_model_ == C_QAP) {
+		if (num_nodes_g_ > num_nodes_h_) {
+			translation_factor_ = 3 * std::max(ipfp_->ged_data_.max_node_del_cost(*g_), ipfp_->ged_data_.max_edge_del_cost(*g_));
+		}
+		else if (num_nodes_g_ < num_nodes_h_) {
+			translation_factor_ = 3 * std::max(ipfp_->ged_data_.max_node_ins_cost(*h_), ipfp_->ged_data_.max_edge_ins_cost(*h_));
+		}
+	}
+}
+
+template<class UserNodeLabel, class UserEdgeLabel>
+std::size_t
+IPFP<UserNodeLabel, UserEdgeLabel>::
+QAPInstance_ ::
+num_rows() const {
+	switch(ipfp_->quadratic_model_) {
+	case QAPE:
+		return static_cast<std::size_t>(num_nodes_g_) + 1;
+	case B_QAP:
+		return static_cast<std::size_t>(num_nodes_g_) + static_cast<std::size_t>(num_nodes_h_);
+	default:
+		return static_cast<std::size_t>(num_nodes_g_);
+	}
+}
+
+template<class UserNodeLabel, class UserEdgeLabel>
+std::size_t
+IPFP<UserNodeLabel, UserEdgeLabel>::
+QAPInstance_ ::
+num_cols() const {
+	switch(ipfp_->quadratic_model_) {
+	case QAPE:
+		return static_cast<std::size_t>(num_nodes_h_) + 1;
+	case B_QAP:
+		return static_cast<std::size_t>(num_nodes_h_) + static_cast<std::size_t>(num_nodes_g_);
+	default:
+		return static_cast<std::size_t>(num_nodes_h_);
+	}
+}
+
+template<class UserNodeLabel, class UserEdgeLabel>
+std::size_t
+IPFP<UserNodeLabel, UserEdgeLabel>::
+QAPInstance_ ::
+num_nodes_g() const {
+	return num_nodes_g_;
+}
+
+template<class UserNodeLabel, class UserEdgeLabel>
+std::size_t
+IPFP<UserNodeLabel, UserEdgeLabel>::
+QAPInstance_ ::
+num_nodes_h() const {
+	return num_nodes_h_;
+}
+
+template<class UserNodeLabel, class UserEdgeLabel>
+double
+IPFP<UserNodeLabel, UserEdgeLabel>::
+QAPInstance_ ::
+operator() (std::size_t row, std::size_t col) const {
+	if (row >= num_rows() or col >= num_cols()) {
+		throw Error("Out of range error for FrankWolfe<UserNodeLabel, UserEdgeLabel>::QAPInstance_.");
+	}
+	double return_val{0.0};
+	switch(ipfp_->quadratic_model_) {
+	case QAP:
+		return_val += ipfp_->ged_data_.node_cost(g_->get_node_label(row), h_->get_node_label(col));
+		break;
+	case C_QAP:
+		return_val += ipfp_->ged_data_.node_cost(g_->get_node_label(row), h_->get_node_label(col));
+		if (num_nodes_g_ > num_nodes_h_) {
+			return_val -= ipfp_->ged_data_.node_cost(g_->get_node_label(row), dummy_label());
+		}
+		else if (num_nodes_g_ < num_nodes_h_) {
+			return_val -= ipfp_->ged_data_.node_cost(dummy_label(), h_->get_node_label(col));
+		}
+		if (num_nodes_g_ != num_nodes_h_) {
+			return_val += translation_factor_;
+		}
+		break;
+	case QAPE:
+		if (row < num_nodes_g_ and col < num_nodes_h_) {
+			return_val += ipfp_->ged_data_.node_cost(g_->get_node_label(row), h_->get_node_label(col));
+		}
+		else if (row < num_nodes_g_) {
+			return_val += ipfp_->ged_data_.node_cost(g_->get_node_label(row), dummy_label());
+		}
+		else if (col < num_nodes_h_) {
+			return_val += ipfp_->ged_data_.node_cost(dummy_label(), h_->get_node_label(col));
+		}
+		break;
+	case B_QAP:
+		if (row < num_nodes_g_ and col >= num_nodes_h_ and col != row + num_nodes_h_) {
+			return_val += ipfp_->omega_;
+		}
+		else if (row >= num_nodes_g_ and col < num_nodes_h_ and row != col + num_nodes_g_) {
+			return_val += ipfp_->omega_;
+		}
+		else if (row < num_nodes_g_ and col < num_nodes_h_) {
+			return_val += ipfp_->ged_data_.node_cost(g_->get_node_label(row), h_->get_node_label(col));
+		}
+		else if (row < num_nodes_g_) {
+			return_val += ipfp_->ged_data_.node_cost(g_->get_node_label(row), dummy_label());
+		}
+		else if (col < num_nodes_h_) {
+			return_val += ipfp_->ged_data_.node_cost(dummy_label(), h_->get_node_label(col));
+		}
+		break;
+	}
+	return return_val;
+}
+
+template<class UserNodeLabel, class UserEdgeLabel>
+double
+IPFP<UserNodeLabel, UserEdgeLabel>::
+QAPInstance_ ::
+quadratic_cost_b_qap_(std::size_t row_1, std::size_t col_1, std::size_t row_2, std::size_t col_2) const {
+	double return_val{0.0};
+	GEDGraph::EdgeID edge_g{g_->get_edge(row_1, row_2)};
+	GEDGraph::EdgeID edge_h{h_->get_edge(col_1, col_2)};
+	if (row_1 < num_nodes_g_ and  col_1 >= num_nodes_h_ and col_1 != row_1 + num_nodes_h_) {
+		return_val += ipfp_->omega_;
+	}
+	else if (row_2 < num_nodes_g_ and col_2 >= num_nodes_h_ and col_2 != row_2 + num_nodes_h_) {
+		return_val += ipfp_->omega_;
+	}
+	else if (col_1 < num_nodes_h_ and row_1 >= num_nodes_g_ and row_1 != col_1 + num_nodes_g_) {
+		return_val += ipfp_->omega_;
+	}
+	else if (col_2 < num_nodes_h_ and row_2 >= num_nodes_g_ and row_2 != col_2 + num_nodes_g_) {
+		return_val += ipfp_->omega_;
+	}
+	else if (row_1 < num_nodes_g_ and col_1 < num_nodes_h_ and row_2 < num_nodes_g_ and col_2 < num_nodes_h_) {
+		if (edge_g != GEDGraph::dummy_edge() and edge_h != GEDGraph::dummy_edge()) {
+			return_val += ipfp_->ged_data_.edge_cost(g_->get_edge_label(edge_g), h_->get_edge_label(edge_h));
+		}
+		else if (edge_g != GEDGraph::dummy_edge()) {
+			return_val += ipfp_->ged_data_.edge_cost(g_->get_edge_label(edge_g), dummy_label());
+		}
+		else if (edge_h != GEDGraph::dummy_edge()) {
+			return_val += ipfp_->ged_data_.edge_cost(dummy_label(), h_->get_edge_label(edge_h));
+		}
+	}
+	else if (row_1 < num_nodes_g_ and row_2 < num_nodes_g_) {
+		if (edge_g != GEDGraph::dummy_edge()) {
+			return_val += ipfp_->ged_data_.edge_cost(g_->get_edge_label(edge_g), dummy_label());
+		}
+	}
+	else if (col_1 < num_nodes_h_ and col_2 < num_nodes_h_) {
+		if (edge_h != GEDGraph::dummy_edge()) {
+			return_val += ipfp_->ged_data_.edge_cost(dummy_label(), h_->get_edge_label(edge_h));
+		}
+	}
+	return return_val;
+}
+
+template<class UserNodeLabel, class UserEdgeLabel>
+double
+IPFP<UserNodeLabel, UserEdgeLabel>::
+QAPInstance_ ::
+quadratic_cost_c_qap_(std::size_t row_1, std::size_t col_1, std::size_t row_2, std::size_t col_2) const {
+	double return_val{0.0};
+	GEDGraph::EdgeID edge_g{g_->get_edge(row_1, row_2)};
+	GEDGraph::EdgeID edge_h{h_->get_edge(col_1, col_2)};
+	if (edge_g != GEDGraph::dummy_edge() and edge_h != GEDGraph::dummy_edge()) {
+		return_val += ipfp_->ged_data_.edge_cost(g_->get_edge_label(edge_g), h_->get_edge_label(edge_h));
+	}
+	else if (edge_g != GEDGraph::dummy_edge()) {
+		return_val += ipfp_->ged_data_.edge_cost(g_->get_edge_label(edge_g), dummy_label());
+	}
+	else if (edge_h != GEDGraph::dummy_edge()) {
+		return_val += ipfp_->ged_data_.edge_cost(dummy_label(), h_->get_edge_label(edge_h));
+	}
+	if (edge_g != GEDGraph::dummy_edge() and num_nodes_g_ > num_nodes_h_) {
+		return_val -= 3 * ipfp_->ged_data_.edge_cost(g_->get_edge_label(edge_g), dummy_label());
+	}
+	else if (edge_h != GEDGraph::dummy_edge() and num_nodes_g_ < num_nodes_h_) {
+		return_val -= 3 * ipfp_->ged_data_.edge_cost(dummy_label(), h_->get_edge_label(edge_h));
+	}
+	if (num_nodes_g_ != num_nodes_h_) {
+		return_val += translation_factor_;
+	}
+	return return_val;
+}
+
+template<class UserNodeLabel, class UserEdgeLabel>
+double
+IPFP<UserNodeLabel, UserEdgeLabel>::
+QAPInstance_ ::
+quadratic_cost_qap_(std::size_t row_1, std::size_t col_1, std::size_t row_2, std::size_t col_2) const {
+	double return_val{0.0};
+	GEDGraph::EdgeID edge_g{g_->get_edge(row_1, row_2)};
+	GEDGraph::EdgeID edge_h{h_->get_edge(col_1, col_2)};
+	if (edge_g != GEDGraph::dummy_edge() and edge_h != GEDGraph::dummy_edge()) {
+		return_val += ipfp_->ged_data_.edge_cost(g_->get_edge_label(edge_g), h_->get_edge_label(edge_h));
+	}
+	else if (edge_g != GEDGraph::dummy_edge()) {
+		return_val += ipfp_->ged_data_.edge_cost(g_->get_edge_label(edge_g), dummy_label());
+	}
+	else if (edge_h != GEDGraph::dummy_edge()) {
+		return_val += ipfp_->ged_data_.edge_cost(dummy_label(), h_->get_edge_label(edge_h));
+	}
+	return return_val;
+}
+
+template<class UserNodeLabel, class UserEdgeLabel>
+double
+IPFP<UserNodeLabel, UserEdgeLabel>::
+QAPInstance_ ::
+quadratic_cost_qape_(std::size_t row_1, std::size_t col_1, std::size_t row_2, std::size_t col_2) const {
+	double return_val{0.0};
+	GEDGraph::EdgeID edge_g{g_->get_edge(row_1, row_2)};
+	GEDGraph::EdgeID edge_h{h_->get_edge(col_1, col_2)};
+	if (row_1 < num_nodes_g_ and col_1 < num_nodes_h_ and row_2 < num_nodes_g_ and col_2 < num_nodes_h_) {
+		if (edge_g != GEDGraph::dummy_edge() and edge_h != GEDGraph::dummy_edge()) {
+			return_val += ipfp_->ged_data_.edge_cost(g_->get_edge_label(edge_g), h_->get_edge_label(edge_h));
+		}
+		else if (edge_g != GEDGraph::dummy_edge()) {
+			return_val += ipfp_->ged_data_.edge_cost(g_->get_edge_label(edge_g), dummy_label());
+		}
+		else if (edge_h != GEDGraph::dummy_edge()) {
+			return_val += ipfp_->ged_data_.edge_cost(dummy_label(), h_->get_edge_label(edge_h));
+		}
+	}
+	else if (row_1 < num_nodes_g_ and row_2 < num_nodes_g_) {
+		if (edge_g != GEDGraph::dummy_edge()) {
+			return_val += ipfp_->ged_data_.edge_cost(g_->get_edge_label(edge_g), dummy_label());
+		}
+	}
+	else if (col_1 < num_nodes_h_ and col_2 < num_nodes_h_) {
+		if (edge_h != GEDGraph::dummy_edge()) {
+			return_val += ipfp_->ged_data_.edge_cost(dummy_label(), h_->get_edge_label(edge_h));
+		}
+	}
+	return return_val;
+}
+
+template<class UserNodeLabel, class UserEdgeLabel>
+double
+IPFP<UserNodeLabel, UserEdgeLabel>::
+QAPInstance_ ::
+operator() (std::size_t row_1, std::size_t col_1, std::size_t row_2, std::size_t col_2) const {
+	if (row_1 >= num_rows() or col_1 >= num_cols() or row_2 >= num_rows() or col_2 >= num_cols()) {
+		throw Error("Out of range error for FrankWolfe<UserNodeLabel, UserEdgeLabel>::QAPInstance_.");
+	}
+	if (row_1 == row_2 or col_1 == col_2) {
+		return 0.0;
+	}
+	double return_val{0.0};
+	switch(ipfp_->quadratic_model_) {
+	case QAP:
+		return_val += quadratic_cost_qap_(row_1, col_1, row_2, col_2);
+		break;
+	case C_QAP:
+		return_val += quadratic_cost_c_qap_(row_1, col_1, row_2, col_2);
+		break;
+	case QAPE:
+		return_val += quadratic_cost_qape_(row_1, col_1, row_2, col_2);
+		break;
+	case B_QAP:
+		return_val += quadratic_cost_b_qap_(row_1, col_1, row_2, col_2);
+		break;
+	}
+	return return_val;
+}
+
+}
+
+#endif /* SRC_METHODS_IPFP_IPP_ */